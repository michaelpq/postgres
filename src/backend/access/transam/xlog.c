/*-------------------------------------------------------------------------
 *
 * xlog.c
 *		PostgreSQL transaction log manager
 *
 *
 * Portions Copyright (c) 1996-2013, PostgreSQL Global Development Group
 * Portions Copyright (c) 1994, Regents of the University of California
 *
 * src/backend/access/transam/xlog.c
 *
 *-------------------------------------------------------------------------
 */

#include "postgres.h"

#include <ctype.h>
#include <time.h>
#include <fcntl.h>
#include <sys/stat.h>
#include <sys/time.h>
#include <unistd.h>

#include "access/clog.h"
#include "access/multixact.h"
#include "access/subtrans.h"
#include "access/timeline.h"
#include "access/transam.h"
#include "access/tuptoaster.h"
#include "access/twophase.h"
#include "access/xact.h"
#include "access/xlog_internal.h"
#include "access/xlogreader.h"
#include "access/xlogutils.h"
#include "catalog/catversion.h"
#include "catalog/pg_control.h"
#include "catalog/pg_database.h"
#include "libpq/pqsignal.h"
#include "miscadmin.h"
#include "pgstat.h"
#include "postmaster/bgwriter.h"
#include "postmaster/startup.h"
#include "replication/walreceiver.h"
#include "replication/walsender.h"
#include "storage/bufmgr.h"
#include "storage/fd.h"
#include "storage/ipc.h"
#include "storage/latch.h"
#include "storage/pmsignal.h"
#include "storage/predicate.h"
#include "storage/proc.h"
#include "storage/procarray.h"
#include "storage/reinit.h"
#include "storage/smgr.h"
#include "storage/spin.h"
#include "utils/builtins.h"
#include "utils/guc.h"
#include "utils/ps_status.h"
#include "utils/relmapper.h"
#include "utils/snapmgr.h"
#include "utils/timestamp.h"
#include "pg_trace.h"


/* File path names (all relative to $PGDATA) */
#define RECOVERY_COMMAND_READY	"recovery.trigger"
#define RECOVERY_COMMAND_DONE	"recovery.done"
#define PROMOTE_SIGNAL_FILE "promote"
#define FAST_PROMOTE_SIGNAL_FILE "fast_promote"


/* User-settable parameters */
int			CheckPointSegments = 3;
int			wal_keep_segments = 0;
int			XLOGbuffers = -1;
int			XLogArchiveTimeout = 0;
bool		XLogArchiveMode = false;
char	   *XLogArchiveCommand = NULL;
bool		EnableHotStandby = false;
bool		fullPageWrites = true;
bool		log_checkpoints = false;
int			sync_method = DEFAULT_SYNC_METHOD;
int			wal_level = WAL_LEVEL_MINIMAL;
int			CommitDelay = 0;	/* precommit delay in microseconds */
int			CommitSiblings = 5; /* # concurrent xacts needed to sleep */
char	   *restore_command = NULL;
char	   *archive_cleanup_command = NULL;
char	   *recovery_end_command = NULL;
bool		standby_mode = false;
char	   *primary_conninfo = NULL;
char	   *trigger_file = NULL;
RecoveryTargetType	recovery_target = RECOVERY_TARGET_UNSET;
TransactionId		recovery_target_xid = InvalidTransactionId;
TimestampTz			recovery_target_time = 0;
char	   *recovery_target_name = NULL;
bool		recovery_target_inclusive = true;
bool		pause_at_recovery_target = true;
char	   *recovery_target_timeline_string = NULL;
TimeLineID	recovery_target_timeline = 0;

#ifdef WAL_DEBUG
bool		XLOG_DEBUG = false;
#endif

/*
 * XLOGfileslop is the maximum number of preallocated future XLOG segments.
 * When we are done with an old XLOG segment file, we will recycle it as a
 * future XLOG segment as long as there aren't already XLOGfileslop future
 * segments; else we'll delete it.  This could be made a separate GUC
 * variable, but at present I think it's sufficient to hardwire it as
 * 2*CheckPointSegments+1.	Under normal conditions, a checkpoint will free
 * no more than 2*CheckPointSegments log segments, and we want to recycle all
 * of them; the +1 allows boundary cases to happen without wasting a
 * delete/create-segment cycle.
 */
#define XLOGfileslop	(2*CheckPointSegments + 1)


/*
 * GUC support
 */
const struct config_enum_entry sync_method_options[] = {
	{"fsync", SYNC_METHOD_FSYNC, false},
#ifdef HAVE_FSYNC_WRITETHROUGH
	{"fsync_writethrough", SYNC_METHOD_FSYNC_WRITETHROUGH, false},
#endif
#ifdef HAVE_FDATASYNC
	{"fdatasync", SYNC_METHOD_FDATASYNC, false},
#endif
#ifdef OPEN_SYNC_FLAG
	{"open_sync", SYNC_METHOD_OPEN, false},
#endif
#ifdef OPEN_DATASYNC_FLAG
	{"open_datasync", SYNC_METHOD_OPEN_DSYNC, false},
#endif
	{NULL, 0, false}
};

/*
 * Statistics for current checkpoint are collected in this global struct.
 * Because only the background writer or a stand-alone backend can perform
 * checkpoints, this will be unused in normal backends.
 */
CheckpointStatsData CheckpointStats;

/*
 * ThisTimeLineID will be same in all backends --- it identifies current
 * WAL timeline for the database system.
 */
TimeLineID	ThisTimeLineID = 0;

/*
 * Are we doing recovery from XLOG?
 *
 * This is only ever true in the startup process; it should be read as meaning
 * "this process is replaying WAL records", rather than "the system is in
 * recovery mode".  It should be examined primarily by functions that need
 * to act differently when called from a WAL redo function (e.g., to skip WAL
 * logging).  To check whether the system is in recovery regardless of which
 * process you're running in, use RecoveryInProgress() but only after shared
 * memory startup and lock initialization.
 */
bool		InRecovery = false;

/* Are we in Hot Standby mode? Only valid in startup process, see xlog.h */
HotStandbyState standbyState = STANDBY_DISABLED;

static XLogRecPtr LastRec;

/* Local copy of WalRcv->receivedUpto */
static XLogRecPtr receivedUpto = 0;
static TimeLineID receiveTLI = 0;

/*
 * During recovery, lastFullPageWrites keeps track of full_page_writes that
 * the replayed WAL records indicate. It's initialized with full_page_writes
 * that the recovery starting checkpoint record indicates, and then updated
 * each time XLOG_FPW_CHANGE record is replayed.
 */
static bool lastFullPageWrites;

/*
 * Local copy of SharedRecoveryInProgress variable. True actually means "not
 * known, need to check the shared state".
 */
static bool LocalRecoveryInProgress = true;

/*
 * Local copy of SharedHotStandbyActive variable. False actually means "not
 * known, need to check the shared state".
 */
static bool LocalHotStandbyActive = false;

/*
 * Local state for XLogInsertAllowed():
 *		1: unconditionally allowed to insert XLOG
 *		0: unconditionally not allowed to insert XLOG
 *		-1: must check RecoveryInProgress(); disallow until it is false
 * Most processes start with -1 and transition to 1 after seeing that recovery
 * is not in progress.	But we can also force the value for special cases.
 * The coding in XLogInsertAllowed() depends on the first two of these states
 * being numerically the same as bool true and false.
 */
static int	LocalXLogInsertAllowed = -1;

/*
 * When ArchiveRecoveryRequested is set, archive recovery was requested,
 * ie. recovery.conf file was present. When InArchiveRecovery is set, we are
 * currently recovering using offline XLOG archives. These variables are only
 * valid in the startup process.
 *
 * When ArchiveRecoveryRequested is true, but InArchiveRecovery is false, we're
 * currently performing crash recovery using only XLOG files in pg_xlog, but
 * will switch to using offline XLOG archives as soon as we reach the end of
 * WAL in pg_xlog.
*/
static bool ArchiveRecoveryRequested = false;
bool InArchiveRecovery = false;

/* Was the last xlog file restored from archive, or local? */
static bool restoredFromArchive = false;

<<<<<<< HEAD
=======
/* options taken from recovery.conf for archive recovery */
char *recoveryRestoreCommand = NULL;
static char *recoveryEndCommand = NULL;
static char *archiveCleanupCommand = NULL;
static RecoveryTargetType recoveryTarget = RECOVERY_TARGET_UNSET;
static bool recoveryTargetInclusive = true;
static bool recoveryPauseAtTarget = true;
static TransactionId recoveryTargetXid;
static TimestampTz recoveryTargetTime;
static char *recoveryTargetName;

/* options taken from recovery.conf for XLOG streaming */
static bool StandbyModeRequested = false;
static char *PrimaryConnInfo = NULL;
static char *TriggerFile = NULL;

/* are we currently in standby mode? */
bool StandbyMode = false;

/* whether request for fast promotion has been made yet */
static bool fast_promote = false;

>>>>>>> c8056592
/* if recoveryStopsHere returns true, it saves actual stop xid/time/name here */
static RecoveryTargetType recoveryStopTarget;
static TransactionId recoveryStopXid;
static TimestampTz recoveryStopTime;
static char recoveryStopName[MAXFNAMELEN];
static bool recoveryStopAfter;

/*
 * During normal operation, the only timeline we care about is ThisTimeLineID.
 * During recovery, however, things are more complicated.  To simplify life
 * for rmgr code, we keep ThisTimeLineID set to the "current" timeline as we
 * scan through the WAL history (that is, it is the line that was active when
 * the currently-scanned WAL record was generated).  We also need these
 * timeline values:
 *
 * recoveryTargetTLI: the desired timeline that we want to end in.
 *
 * recoveryTargetIsLatest: was the requested target timeline 'latest'?
 *
 * expectedTLEs: a list of TimeLineHistoryEntries for recoveryTargetTLI and the timelines of
 * its known parents, newest first (so recoveryTargetTLI is always the
 * first list member).	Only these TLIs are expected to be seen in the WAL
 * segments we read, and indeed only these TLIs will be considered as
 * candidate WAL files to open at all.
 *
 * curFileTLI: the TLI appearing in the name of the current input WAL file.
 * (This is not necessarily the same as ThisTimeLineID, because we could
 * be scanning data that was copied from an ancestor timeline when the current
 * file was created.)  During a sequential scan we do not allow this value
 * to decrease.
 */
static TimeLineID recoveryTargetTLI;
static bool recoveryTargetIsLatest = false;
static List *expectedTLEs;
static TimeLineID curFileTLI;

/*
 * ProcLastRecPtr points to the start of the last XLOG record inserted by the
 * current backend.  It is updated for all inserts.  XactLastRecEnd points to
 * end+1 of the last record, and is reset when we end a top-level transaction,
 * or start a new one; so it can be used to tell if the current transaction has
 * created any XLOG records.
 */
static XLogRecPtr ProcLastRecPtr = InvalidXLogRecPtr;

XLogRecPtr	XactLastRecEnd = InvalidXLogRecPtr;

/*
 * RedoRecPtr is this backend's local copy of the REDO record pointer
 * (which is almost but not quite the same as a pointer to the most recent
 * CHECKPOINT record).	We update this from the shared-memory copy,
 * XLogCtl->Insert.RedoRecPtr, whenever we can safely do so (ie, when we
 * hold the Insert lock).  See XLogInsert for details.	We are also allowed
 * to update from XLogCtl->Insert.RedoRecPtr if we hold the info_lck;
 * see GetRedoRecPtr.  A freshly spawned backend obtains the value during
 * InitXLOGAccess.
 */
static XLogRecPtr RedoRecPtr;

/*
 * RedoStartLSN points to the checkpoint's REDO location which is specified
 * in a backup label file, backup history file or control file. In standby
 * mode, XLOG streaming usually starts from the position where an invalid
 * record was found. But if we fail to read even the initial checkpoint
 * record, we use the REDO location instead of the checkpoint location as
 * the start position of XLOG streaming. Otherwise we would have to jump
 * backwards to the REDO location after reading the checkpoint record,
 * because the REDO record can precede the checkpoint record.
 */
static XLogRecPtr RedoStartLSN = InvalidXLogRecPtr;

/*----------
 * Shared-memory data structures for XLOG control
 *
 * LogwrtRqst indicates a byte position that we need to write and/or fsync
 * the log up to (all records before that point must be written or fsynced).
 * LogwrtResult indicates the byte positions we have already written/fsynced.
 * These structs are identical but are declared separately to indicate their
 * slightly different functions.
 *
 * To read XLogCtl->LogwrtResult, you must hold either info_lck or
 * WALWriteLock.  To update it, you need to hold both locks.  The point of
 * this arrangement is that the value can be examined by code that already
 * holds WALWriteLock without needing to grab info_lck as well.  In addition
 * to the shared variable, each backend has a private copy of LogwrtResult,
 * which is updated when convenient.
 *
 * The request bookkeeping is simpler: there is a shared XLogCtl->LogwrtRqst
 * (protected by info_lck), but we don't need to cache any copies of it.
 *
 * info_lck is only held long enough to read/update the protected variables,
 * so it's a plain spinlock.  The other locks are held longer (potentially
 * over I/O operations), so we use LWLocks for them.  These locks are:
 *
 * WALInsertLock: must be held to insert a record into the WAL buffers.
 *
 * WALWriteLock: must be held to write WAL buffers to disk (XLogWrite or
 * XLogFlush).
 *
 * ControlFileLock: must be held to read/update control file or create
 * new log file.
 *
 * CheckpointLock: must be held to do a checkpoint or restartpoint (ensures
 * only one checkpointer at a time; currently, with all checkpoints done by
 * the checkpointer, this is just pro forma).
 *
 *----------
 */

typedef struct XLogwrtRqst
{
	XLogRecPtr	Write;			/* last byte + 1 to write out */
	XLogRecPtr	Flush;			/* last byte + 1 to flush */
} XLogwrtRqst;

typedef struct XLogwrtResult
{
	XLogRecPtr	Write;			/* last byte + 1 written out */
	XLogRecPtr	Flush;			/* last byte + 1 flushed */
} XLogwrtResult;

/*
 * Shared state data for XLogInsert.
 */
typedef struct XLogCtlInsert
{
	XLogRecPtr	PrevRecord;		/* start of previously-inserted record */
	int			curridx;		/* current block index in cache */
	XLogPageHeader currpage;	/* points to header of block in cache */
	char	   *currpos;		/* current insertion point in cache */
	XLogRecPtr	RedoRecPtr;		/* current redo point for insertions */
	bool		forcePageWrites;	/* forcing full-page writes for PITR? */

	/*
	 * fullPageWrites is the master copy used by all backends to determine
	 * whether to write full-page to WAL, instead of using process-local one.
	 * This is required because, when full_page_writes is changed by SIGHUP,
	 * we must WAL-log it before it actually affects WAL-logging by backends.
	 * Checkpointer sets at startup or after SIGHUP.
	 */
	bool		fullPageWrites;

	/*
	 * exclusiveBackup is true if a backup started with pg_start_backup() is
	 * in progress, and nonExclusiveBackups is a counter indicating the number
	 * of streaming base backups currently in progress. forcePageWrites is set
	 * to true when either of these is non-zero. lastBackupStart is the latest
	 * checkpoint redo location used as a starting point for an online backup.
	 */
	bool		exclusiveBackup;
	int			nonExclusiveBackups;
	XLogRecPtr	lastBackupStart;
} XLogCtlInsert;

/*
 * Shared state data for XLogWrite/XLogFlush.
 */
typedef struct XLogCtlWrite
{
	int			curridx;		/* cache index of next block to write */
	pg_time_t	lastSegSwitchTime;		/* time of last xlog segment switch */
} XLogCtlWrite;

/*
 * Total shared-memory state for XLOG.
 */
typedef struct XLogCtlData
{
	/* Protected by WALInsertLock: */
	XLogCtlInsert Insert;

	/* Protected by info_lck: */
	XLogwrtRqst LogwrtRqst;
	uint32		ckptXidEpoch;	/* nextXID & epoch of latest checkpoint */
	TransactionId ckptXid;
	XLogRecPtr	asyncXactLSN;	/* LSN of newest async commit/abort */
	XLogSegNo	lastRemovedSegNo; /* latest removed/recycled XLOG segment */

	/* Fake LSN counter, for unlogged relations. Protected by ulsn_lck */
	XLogRecPtr  unloggedLSN;
	slock_t		ulsn_lck;

	/* Protected by WALWriteLock: */
	XLogCtlWrite Write;

	/*
	 * Protected by info_lck and WALWriteLock (you must hold either lock to
	 * read it, but both to update)
	 */
	XLogwrtResult LogwrtResult;

	/*
	 * These values do not change after startup, although the pointed-to pages
	 * and xlblocks values certainly do.  Permission to read/write the pages
	 * and xlblocks values depends on WALInsertLock and WALWriteLock.
	 */
	char	   *pages;			/* buffers for unwritten XLOG pages */
	XLogRecPtr *xlblocks;		/* 1st byte ptr-s + XLOG_BLCKSZ */
	int			XLogCacheBlck;	/* highest allocated xlog buffer index */

	/*
	 * Shared copy of ThisTimeLineID. Does not change after end-of-recovery.
	 * If we created a new timeline when the system was started up,
	 * PrevTimeLineID is the old timeline's ID that we forked off from.
	 * Otherwise it's equal to ThisTimeLineID.
	 */
	TimeLineID	ThisTimeLineID;
	TimeLineID	PrevTimeLineID;

	/*
	 * SharedRecoveryInProgress indicates if we're still in crash or archive
	 * recovery.  Protected by info_lck.
	 */
	bool		SharedRecoveryInProgress;

	/*
	 * SharedHotStandbyActive indicates if we're still in crash or archive
	 * recovery.  Protected by info_lck.
	 */
	bool		SharedHotStandbyActive;

	/*
	 * WalWriterSleeping indicates whether the WAL writer is currently in
	 * low-power mode (and hence should be nudged if an async commit occurs).
	 * Protected by info_lck.
	 */
	bool		WalWriterSleeping;

	/*
	 * recoveryWakeupLatch is used to wake up the startup process to continue
	 * WAL replay, if it is waiting for WAL to arrive or failover trigger file
	 * to appear.
	 */
	Latch		recoveryWakeupLatch;

	/*
	 * During recovery, we keep a copy of the latest checkpoint record here.
	 * Used by the background writer when it wants to create a restartpoint.
	 *
	 * Protected by info_lck.
	 */
	XLogRecPtr	lastCheckPointRecPtr;
	CheckPoint	lastCheckPoint;

	/*
	 * lastReplayedEndRecPtr points to end+1 of the last record successfully
	 * replayed. When we're currently replaying a record, ie. in a redo
	 * function, replayEndRecPtr points to the end+1 of the record being
	 * replayed, otherwise it's equal to lastReplayedEndRecPtr.
	 */
	XLogRecPtr	lastReplayedEndRecPtr;
	TimeLineID	lastReplayedTLI;
	XLogRecPtr	replayEndRecPtr;
	TimeLineID	replayEndTLI;
	/* timestamp of last COMMIT/ABORT record replayed (or being replayed) */
	TimestampTz recoveryLastXTime;
	/* current effective recovery target timeline */
	TimeLineID	RecoveryTargetTLI;

	/*
	 * timestamp of when we started replaying the current chunk of WAL data,
	 * only relevant for replication or archive recovery
	 */
	TimestampTz currentChunkStartTime;
	/* Are we requested to pause recovery? */
	bool		recoveryPause;

	/*
	 * lastFpwDisableRecPtr points to the start of the last replayed
	 * XLOG_FPW_CHANGE record that instructs full_page_writes is disabled.
	 */
	XLogRecPtr	lastFpwDisableRecPtr;

	slock_t		info_lck;		/* locks shared variables shown above */
} XLogCtlData;

static XLogCtlData *XLogCtl = NULL;

/*
 * We maintain an image of pg_control in shared memory.
 */
static ControlFileData *ControlFile = NULL;

/*
 * Macros for managing XLogInsert state.  In most cases, the calling routine
 * has local copies of XLogCtl->Insert and/or XLogCtl->Insert->curridx,
 * so these are passed as parameters instead of being fetched via XLogCtl.
 */

/* Free space remaining in the current xlog page buffer */
#define INSERT_FREESPACE(Insert)  \
	(XLOG_BLCKSZ - ((Insert)->currpos - (char *) (Insert)->currpage))

/* Construct XLogRecPtr value for current insertion point */
#define INSERT_RECPTR(recptr,Insert,curridx)  \
		(recptr) = XLogCtl->xlblocks[curridx] - INSERT_FREESPACE(Insert)

#define PrevBufIdx(idx)		\
		(((idx) == 0) ? XLogCtl->XLogCacheBlck : ((idx) - 1))

#define NextBufIdx(idx)		\
		(((idx) == XLogCtl->XLogCacheBlck) ? 0 : ((idx) + 1))

/*
 * Private, possibly out-of-date copy of shared LogwrtResult.
 * See discussion above.
 */
static XLogwrtResult LogwrtResult = {0, 0};

/*
 * Codes indicating where we got a WAL file from during recovery, or where
 * to attempt to get one.
 */
typedef enum
{
	XLOG_FROM_ANY = 0,		/* request to read WAL from any source */
	XLOG_FROM_ARCHIVE,		/* restored using restore_command */
	XLOG_FROM_PG_XLOG,		/* existing file in pg_xlog */
	XLOG_FROM_STREAM,		/* streamed from master */
} XLogSource;

/* human-readable names for XLogSources, for debugging output */
static const char *xlogSourceNames[] = { "any", "archive", "pg_xlog", "stream" };

/*
 * openLogFile is -1 or a kernel FD for an open log file segment.
 * When it's open, openLogOff is the current seek offset in the file.
 * openLogSegNo identifies the segment.  These variables are only
 * used to write the XLOG, and so will normally refer to the active segment.
 */
static int	openLogFile = -1;
static XLogSegNo openLogSegNo = 0;
static uint32 openLogOff = 0;

/*
 * These variables are used similarly to the ones above, but for reading
 * the XLOG.  Note, however, that readOff generally represents the offset
 * of the page just read, not the seek position of the FD itself, which
 * will be just past that page. readLen indicates how much of the current
 * page has been read into readBuf, and readSource indicates where we got
 * the currently open file from.
 */
static int	readFile = -1;
static XLogSegNo readSegNo = 0;
static uint32 readOff = 0;
static uint32 readLen = 0;
static XLogSource readSource = 0;		/* XLOG_FROM_* code */

/*
 * Keeps track of which source we're currently reading from. This is
 * different from readSource in that this is always set, even when we don't
 * currently have a WAL file open. If lastSourceFailed is set, our last
 * attempt to read from currentSource failed, and we should try another source
 * next.
 */
static XLogSource currentSource = 0;	/* XLOG_FROM_* code */
static bool	lastSourceFailed = false;

typedef struct XLogPageReadPrivate
{
	int			emode;
	bool		fetching_ckpt;	/* are we fetching a checkpoint record? */
	bool		randAccess;
} XLogPageReadPrivate;

/*
 * These variables track when we last obtained some WAL data to process,
 * and where we got it from.  (XLogReceiptSource is initially the same as
 * readSource, but readSource gets reset to zero when we don't have data
 * to process right now.  It is also different from currentSource, which
 * also changes when we try to read from a source and fail, while
 * XLogReceiptSource tracks where we last successfully read some WAL.)
 */
static TimestampTz XLogReceiptTime = 0;
static XLogSource XLogReceiptSource = 0;	/* XLOG_FROM_* code */

/* State information for XLOG reading */
static XLogRecPtr ReadRecPtr;	/* start of last record read */
static XLogRecPtr EndRecPtr;	/* end+1 of last record read */

static XLogRecPtr minRecoveryPoint;		/* local copy of
										 * ControlFile->minRecoveryPoint */
static TimeLineID minRecoveryPointTLI;
static bool updateMinRecoveryPoint = true;

/*
 * Have we reached a consistent database state? In crash recovery, we have
 * to replay all the WAL, so reachedConsistency is never set. During archive
 * recovery, the database is consistent once minRecoveryPoint is reached.
 */
bool		reachedConsistency = false;

static bool InRedo = false;

/* Have we launched bgwriter during recovery? */
static bool bgwriterLaunched = false;


static void CheckRecoveryReadyFile(void);
static void exitArchiveRecovery(TimeLineID endTLI, XLogSegNo endLogSegNo);
static bool recoveryStopsHere(XLogRecord *record, bool *includeThis);
static void recoveryPausesHere(void);
static void SetLatestXTime(TimestampTz xtime);
static void SetCurrentChunkStartTime(TimestampTz xtime);
static void CheckRequiredParameterValues(void);
static void XLogReportParameters(void);
static void checkTimeLineSwitch(XLogRecPtr lsn, TimeLineID newTLI,
					TimeLineID prevTLI);
static void LocalSetXLogInsertAllowed(void);
static void CreateEndOfRecoveryRecord(void);
static void CheckPointGuts(XLogRecPtr checkPointRedo, int flags);
static void KeepLogSeg(XLogRecPtr recptr, XLogSegNo *logSegNo);

static bool XLogCheckBuffer(XLogRecData *rdata, bool doPageWrites,
				XLogRecPtr *lsn, BkpBlock *bkpb);
static bool AdvanceXLInsertBuffer(bool new_segment);
static bool XLogCheckpointNeeded(XLogSegNo new_segno);
static void XLogWrite(XLogwrtRqst WriteRqst, bool flexible, bool xlog_switch);
static bool InstallXLogFileSegment(XLogSegNo *segno, char *tmppath,
					   bool find_free, int *max_advance,
					   bool use_lock);
static int XLogFileRead(XLogSegNo segno, int emode, TimeLineID tli,
			 int source, bool notexistOk);
static int XLogFileReadAnyTLI(XLogSegNo segno, int emode, int source);
static int XLogPageRead(XLogReaderState *xlogreader, XLogRecPtr targetPagePtr,
			 int reqLen, XLogRecPtr targetRecPtr, char *readBuf,
			 TimeLineID *readTLI);
static bool WaitForWALToBecomeAvailable(XLogRecPtr RecPtr, bool randAccess,
							bool fetching_ckpt, XLogRecPtr tliRecPtr);
static int	emode_for_corrupt_record(int emode, XLogRecPtr RecPtr);
static void XLogFileClose(void);
static void PreallocXlogFiles(XLogRecPtr endptr);
static void RemoveOldXlogFiles(XLogSegNo segno, XLogRecPtr endptr);
static void UpdateLastRemovedPtr(char *filename);
static void ValidateXLOGDirectoryStructure(void);
static void CleanupBackupHistory(void);
static void UpdateMinRecoveryPoint(XLogRecPtr lsn, bool force);
static XLogRecord *ReadRecord(XLogReaderState *xlogreader, XLogRecPtr RecPtr,
		   int emode, bool fetching_ckpt);
static void CheckRecoveryConsistency(void);
static XLogRecord *ReadCheckpointRecord(XLogReaderState *xlogreader,
					 XLogRecPtr RecPtr, int whichChkpti, bool report);
static bool rescanLatestTimeLine(void);
static void WriteControlFile(void);
static void ReadControlFile(void);
static char *str_time(pg_time_t tnow);
static bool CheckForStandbyTrigger(void);

#ifdef WAL_DEBUG
static void xlog_outrec(StringInfo buf, XLogRecord *record);
#endif
static void pg_start_backup_callback(int code, Datum arg);
static bool read_backup_label(XLogRecPtr *checkPointLoc,
				  bool *backupEndRequired, bool *backupFromStandby);
static void rm_redo_error_callback(void *arg);
static int	get_sync_bit(int method);


/*
 * Insert an XLOG record having the specified RMID and info bytes,
 * with the body of the record being the data chunk(s) described by
 * the rdata chain (see xlog.h for notes about rdata).
 *
 * Returns XLOG pointer to end of record (beginning of next record).
 * This can be used as LSN for data pages affected by the logged action.
 * (LSN is the XLOG point up to which the XLOG must be flushed to disk
 * before the data page can be written out.  This implements the basic
 * WAL rule "write the log before the data".)
 *
 * NB: this routine feels free to scribble on the XLogRecData structs,
 * though not on the data they reference.  This is OK since the XLogRecData
 * structs are always just temporaries in the calling code.
 */
XLogRecPtr
XLogInsert(RmgrId rmid, uint8 info, XLogRecData *rdata)
{
	XLogCtlInsert *Insert = &XLogCtl->Insert;
	XLogRecPtr	RecPtr;
	XLogRecPtr	WriteRqst;
	uint32		freespace;
	int			curridx;
	XLogRecData *rdt;
	XLogRecData *rdt_lastnormal;
	Buffer		dtbuf[XLR_MAX_BKP_BLOCKS];
	bool		dtbuf_bkp[XLR_MAX_BKP_BLOCKS];
	BkpBlock	dtbuf_xlg[XLR_MAX_BKP_BLOCKS];
	XLogRecPtr	dtbuf_lsn[XLR_MAX_BKP_BLOCKS];
	XLogRecData dtbuf_rdt1[XLR_MAX_BKP_BLOCKS];
	XLogRecData dtbuf_rdt2[XLR_MAX_BKP_BLOCKS];
	XLogRecData dtbuf_rdt3[XLR_MAX_BKP_BLOCKS];
	XLogRecData hdr_rdt;
	pg_crc32	rdata_crc;
	uint32		len,
				write_len;
	unsigned	i;
	bool		updrqst;
	bool		doPageWrites;
	bool		isLogSwitch = (rmid == RM_XLOG_ID && info == XLOG_SWITCH);
	uint8		info_orig = info;
	static XLogRecord *rechdr;

	if (rechdr == NULL)
	{
		rechdr = malloc(SizeOfXLogRecord);
		if (rechdr == NULL)
			elog(ERROR, "out of memory");
		MemSet(rechdr, 0, SizeOfXLogRecord);
	}

	/* cross-check on whether we should be here or not */
	if (!XLogInsertAllowed())
		elog(ERROR, "cannot make new WAL entries during recovery");

	/* info's high bits are reserved for use by me */
	if (info & XLR_INFO_MASK)
		elog(PANIC, "invalid xlog info mask %02X", info);

	TRACE_POSTGRESQL_XLOG_INSERT(rmid, info);

	/*
	 * In bootstrap mode, we don't actually log anything but XLOG resources;
	 * return a phony record pointer.
	 */
	if (IsBootstrapProcessingMode() && rmid != RM_XLOG_ID)
	{
		RecPtr = SizeOfXLogLongPHD;		/* start of 1st chkpt record */
		return RecPtr;
	}

	/*
	 * Here we scan the rdata chain, to determine which buffers must be backed
	 * up.
	 *
	 * We may have to loop back to here if a race condition is detected below.
	 * We could prevent the race by doing all this work while holding the
	 * insert lock, but it seems better to avoid doing CRC calculations while
	 * holding the lock.
	 *
	 * We add entries for backup blocks to the chain, so that they don't need
	 * any special treatment in the critical section where the chunks are
	 * copied into the WAL buffers. Those entries have to be unlinked from the
	 * chain if we have to loop back here.
	 */
begin:;
	for (i = 0; i < XLR_MAX_BKP_BLOCKS; i++)
	{
		dtbuf[i] = InvalidBuffer;
		dtbuf_bkp[i] = false;
	}

	/*
	 * Decide if we need to do full-page writes in this XLOG record: true if
	 * full_page_writes is on or we have a PITR request for it.  Since we
	 * don't yet have the insert lock, fullPageWrites and forcePageWrites
	 * could change under us, but we'll recheck them once we have the lock.
	 */
	doPageWrites = Insert->fullPageWrites || Insert->forcePageWrites;

	len = 0;
	for (rdt = rdata;;)
	{
		if (rdt->buffer == InvalidBuffer)
		{
			/* Simple data, just include it */
			len += rdt->len;
		}
		else
		{
			/* Find info for buffer */
			for (i = 0; i < XLR_MAX_BKP_BLOCKS; i++)
			{
				if (rdt->buffer == dtbuf[i])
				{
					/* Buffer already referenced by earlier chain item */
					if (dtbuf_bkp[i])
					{
						rdt->data = NULL;
						rdt->len = 0;
					}
					else if (rdt->data)
						len += rdt->len;
					break;
				}
				if (dtbuf[i] == InvalidBuffer)
				{
					/* OK, put it in this slot */
					dtbuf[i] = rdt->buffer;
					if (XLogCheckBuffer(rdt, doPageWrites,
										&(dtbuf_lsn[i]), &(dtbuf_xlg[i])))
					{
						dtbuf_bkp[i] = true;
						rdt->data = NULL;
						rdt->len = 0;
					}
					else if (rdt->data)
						len += rdt->len;
					break;
				}
			}
			if (i >= XLR_MAX_BKP_BLOCKS)
				elog(PANIC, "can backup at most %d blocks per xlog record",
					 XLR_MAX_BKP_BLOCKS);
		}
		/* Break out of loop when rdt points to last chain item */
		if (rdt->next == NULL)
			break;
		rdt = rdt->next;
	}

	/*
	 * NOTE: We disallow len == 0 because it provides a useful bit of extra
	 * error checking in ReadRecord.  This means that all callers of
	 * XLogInsert must supply at least some not-in-a-buffer data.  However, we
	 * make an exception for XLOG SWITCH records because we don't want them to
	 * ever cross a segment boundary.
	 */
	if (len == 0 && !isLogSwitch)
		elog(PANIC, "invalid xlog record length %u", len);

	/*
	 * Make additional rdata chain entries for the backup blocks, so that we
	 * don't need to special-case them in the write loop.  This modifies the
	 * original rdata chain, but we keep a pointer to the last regular entry,
	 * rdt_lastnormal, so that we can undo this if we have to loop back to the
	 * beginning.
	 *
	 * At the exit of this loop, write_len includes the backup block data.
	 *
	 * Also set the appropriate info bits to show which buffers were backed
	 * up. The XLR_BKP_BLOCK(N) bit corresponds to the N'th distinct buffer
	 * value (ignoring InvalidBuffer) appearing in the rdata chain.
	 */
	rdt_lastnormal = rdt;
	write_len = len;
	for (i = 0; i < XLR_MAX_BKP_BLOCKS; i++)
	{
		BkpBlock   *bkpb;
		char	   *page;

		if (!dtbuf_bkp[i])
			continue;

		info |= XLR_BKP_BLOCK(i);

		bkpb = &(dtbuf_xlg[i]);
		page = (char *) BufferGetBlock(dtbuf[i]);

		rdt->next = &(dtbuf_rdt1[i]);
		rdt = rdt->next;

		rdt->data = (char *) bkpb;
		rdt->len = sizeof(BkpBlock);
		write_len += sizeof(BkpBlock);

		rdt->next = &(dtbuf_rdt2[i]);
		rdt = rdt->next;

		if (bkpb->hole_length == 0)
		{
			rdt->data = page;
			rdt->len = BLCKSZ;
			write_len += BLCKSZ;
			rdt->next = NULL;
		}
		else
		{
			/* must skip the hole */
			rdt->data = page;
			rdt->len = bkpb->hole_offset;
			write_len += bkpb->hole_offset;

			rdt->next = &(dtbuf_rdt3[i]);
			rdt = rdt->next;

			rdt->data = page + (bkpb->hole_offset + bkpb->hole_length);
			rdt->len = BLCKSZ - (bkpb->hole_offset + bkpb->hole_length);
			write_len += rdt->len;
			rdt->next = NULL;
		}
	}

	/*
	 * Calculate CRC of the data, including all the backup blocks
	 *
	 * Note that the record header isn't added into the CRC initially since we
	 * don't know the prev-link yet.  Thus, the CRC will represent the CRC of
	 * the whole record in the order: rdata, then backup blocks, then record
	 * header.
	 */
	INIT_CRC32(rdata_crc);
	for (rdt = rdata; rdt != NULL; rdt = rdt->next)
		COMP_CRC32(rdata_crc, rdt->data, rdt->len);

	/*
	 * Construct record header (prev-link and CRC are filled in later), and
	 * make that the first chunk in the chain.
	 */
	rechdr->xl_xid = GetCurrentTransactionIdIfAny();
	rechdr->xl_tot_len = SizeOfXLogRecord + write_len;
	rechdr->xl_len = len;		/* doesn't include backup blocks */
	rechdr->xl_info = info;
	rechdr->xl_rmid = rmid;

	hdr_rdt.next = rdata;
	hdr_rdt.data = (char *) rechdr;
	hdr_rdt.len = SizeOfXLogRecord;

	write_len += SizeOfXLogRecord;

	START_CRIT_SECTION();

	/* Now wait to get insert lock */
	LWLockAcquire(WALInsertLock, LW_EXCLUSIVE);

	/*
	 * Check to see if my RedoRecPtr is out of date.  If so, may have to go
	 * back and recompute everything.  This can only happen just after a
	 * checkpoint, so it's better to be slow in this case and fast otherwise.
	 *
	 * If we aren't doing full-page writes then RedoRecPtr doesn't actually
	 * affect the contents of the XLOG record, so we'll update our local copy
	 * but not force a recomputation.
	 */
	if (RedoRecPtr != Insert->RedoRecPtr)
	{
		Assert(RedoRecPtr < Insert->RedoRecPtr);
		RedoRecPtr = Insert->RedoRecPtr;

		if (doPageWrites)
		{
			for (i = 0; i < XLR_MAX_BKP_BLOCKS; i++)
			{
				if (dtbuf[i] == InvalidBuffer)
					continue;
				if (dtbuf_bkp[i] == false &&
					dtbuf_lsn[i] <= RedoRecPtr)
				{
					/*
					 * Oops, this buffer now needs to be backed up, but we
					 * didn't think so above.  Start over.
					 */
					LWLockRelease(WALInsertLock);
					END_CRIT_SECTION();
					rdt_lastnormal->next = NULL;
					info = info_orig;
					goto begin;
				}
			}
		}
	}

	/*
	 * Also check to see if fullPageWrites or forcePageWrites was just turned
	 * on; if we weren't already doing full-page writes then go back and
	 * recompute. (If it was just turned off, we could recompute the record
	 * without full pages, but we choose not to bother.)
	 */
	if ((Insert->fullPageWrites || Insert->forcePageWrites) && !doPageWrites)
	{
		/* Oops, must redo it with full-page data. */
		LWLockRelease(WALInsertLock);
		END_CRIT_SECTION();
		rdt_lastnormal->next = NULL;
		info = info_orig;
		goto begin;
	}

	/*
	 * If the current page is completely full, the record goes to the next
	 * page, right after the page header.
	 */
	updrqst = false;
	freespace = INSERT_FREESPACE(Insert);
	if (freespace == 0)
	{
		updrqst = AdvanceXLInsertBuffer(false);
		freespace = INSERT_FREESPACE(Insert);
	}

	/* Compute record's XLOG location */
	curridx = Insert->curridx;
	INSERT_RECPTR(RecPtr, Insert, curridx);

	/*
	 * If the record is an XLOG_SWITCH, and we are exactly at the start of a
	 * segment, we need not insert it (and don't want to because we'd like
	 * consecutive switch requests to be no-ops).  Instead, make sure
	 * everything is written and flushed through the end of the prior segment,
	 * and return the prior segment's end address.
	 */
	if (isLogSwitch && (RecPtr % XLogSegSize) == SizeOfXLogLongPHD)
	{
		/* We can release insert lock immediately */
		LWLockRelease(WALInsertLock);

		RecPtr -= SizeOfXLogLongPHD;

		LWLockAcquire(WALWriteLock, LW_EXCLUSIVE);
		LogwrtResult = XLogCtl->LogwrtResult;
		if (LogwrtResult.Flush < RecPtr)
		{
			XLogwrtRqst FlushRqst;

			FlushRqst.Write = RecPtr;
			FlushRqst.Flush = RecPtr;
			XLogWrite(FlushRqst, false, false);
		}
		LWLockRelease(WALWriteLock);

		END_CRIT_SECTION();

		/* wake up walsenders now that we've released heavily contended locks */
		WalSndWakeupProcessRequests();
		return RecPtr;
	}

	/* Finish the record header */
	rechdr->xl_prev = Insert->PrevRecord;

	/* Now we can finish computing the record's CRC */
	COMP_CRC32(rdata_crc, (char *) rechdr, offsetof(XLogRecord, xl_crc));
	FIN_CRC32(rdata_crc);
	rechdr->xl_crc = rdata_crc;

#ifdef WAL_DEBUG
	if (XLOG_DEBUG)
	{
		StringInfoData buf;

		initStringInfo(&buf);
		appendStringInfo(&buf, "INSERT @ %X/%X: ",
						 (uint32) (RecPtr >> 32), (uint32) RecPtr);
		xlog_outrec(&buf, rechdr);
		if (rdata->data != NULL)
		{
			appendStringInfo(&buf, " - ");
			RmgrTable[rechdr->xl_rmid].rm_desc(&buf, rechdr->xl_info, rdata->data);
		}
		elog(LOG, "%s", buf.data);
		pfree(buf.data);
	}
#endif

	/* Record begin of record in appropriate places */
	ProcLastRecPtr = RecPtr;
	Insert->PrevRecord = RecPtr;

	/*
	 * Append the data, including backup blocks if any
	 */
	rdata = &hdr_rdt;
	while (write_len)
	{
		while (rdata->data == NULL)
			rdata = rdata->next;

		if (freespace > 0)
		{
			if (rdata->len > freespace)
			{
				memcpy(Insert->currpos, rdata->data, freespace);
				rdata->data += freespace;
				rdata->len -= freespace;
				write_len -= freespace;
			}
			else
			{
				memcpy(Insert->currpos, rdata->data, rdata->len);
				freespace -= rdata->len;
				write_len -= rdata->len;
				Insert->currpos += rdata->len;
				rdata = rdata->next;
				continue;
			}
		}

		/* Use next buffer */
		updrqst = AdvanceXLInsertBuffer(false);
		curridx = Insert->curridx;
		/* Mark page header to indicate this record continues on the page */
		Insert->currpage->xlp_info |= XLP_FIRST_IS_CONTRECORD;
		Insert->currpage->xlp_rem_len = write_len;
		freespace = INSERT_FREESPACE(Insert);
	}

	/* Ensure next record will be properly aligned */
	Insert->currpos = (char *) Insert->currpage +
		MAXALIGN(Insert->currpos - (char *) Insert->currpage);
	freespace = INSERT_FREESPACE(Insert);

	/*
	 * The recptr I return is the beginning of the *next* record. This will be
	 * stored as LSN for changed data pages...
	 */
	INSERT_RECPTR(RecPtr, Insert, curridx);

	/*
	 * If the record is an XLOG_SWITCH, we must now write and flush all the
	 * existing data, and then forcibly advance to the start of the next
	 * segment.  It's not good to do this I/O while holding the insert lock,
	 * but there seems too much risk of confusion if we try to release the
	 * lock sooner.  Fortunately xlog switch needn't be a high-performance
	 * operation anyway...
	 */
	if (isLogSwitch)
	{
		XLogwrtRqst FlushRqst;
		XLogRecPtr	OldSegEnd;

		TRACE_POSTGRESQL_XLOG_SWITCH();

		LWLockAcquire(WALWriteLock, LW_EXCLUSIVE);

		/*
		 * Flush through the end of the page containing XLOG_SWITCH, and
		 * perform end-of-segment actions (eg, notifying archiver).
		 */
		WriteRqst = XLogCtl->xlblocks[curridx];
		FlushRqst.Write = WriteRqst;
		FlushRqst.Flush = WriteRqst;
		XLogWrite(FlushRqst, false, true);

		/* Set up the next buffer as first page of next segment */
		/* Note: AdvanceXLInsertBuffer cannot need to do I/O here */
		(void) AdvanceXLInsertBuffer(true);

		/* There should be no unwritten data */
		curridx = Insert->curridx;
		Assert(curridx == XLogCtl->Write.curridx);

		/* Compute end address of old segment */
		OldSegEnd = XLogCtl->xlblocks[curridx];
		OldSegEnd -= XLOG_BLCKSZ;

		/* Make it look like we've written and synced all of old segment */
		LogwrtResult.Write = OldSegEnd;
		LogwrtResult.Flush = OldSegEnd;

		/*
		 * Update shared-memory status --- this code should match XLogWrite
		 */
		{
			/* use volatile pointer to prevent code rearrangement */
			volatile XLogCtlData *xlogctl = XLogCtl;

			SpinLockAcquire(&xlogctl->info_lck);
			xlogctl->LogwrtResult = LogwrtResult;
			if (xlogctl->LogwrtRqst.Write < LogwrtResult.Write)
				xlogctl->LogwrtRqst.Write = LogwrtResult.Write;
			if (xlogctl->LogwrtRqst.Flush < LogwrtResult.Flush)
				xlogctl->LogwrtRqst.Flush = LogwrtResult.Flush;
			SpinLockRelease(&xlogctl->info_lck);
		}

		LWLockRelease(WALWriteLock);

		updrqst = false;		/* done already */
	}
	else
	{
		/* normal case, ie not xlog switch */

		/* Need to update shared LogwrtRqst if some block was filled up */
		if (freespace == 0)
		{
			/* curridx is filled and available for writing out */
			updrqst = true;
		}
		else
		{
			/* if updrqst already set, write through end of previous buf */
			curridx = PrevBufIdx(curridx);
		}
		WriteRqst = XLogCtl->xlblocks[curridx];
	}

	LWLockRelease(WALInsertLock);

	if (updrqst)
	{
		/* use volatile pointer to prevent code rearrangement */
		volatile XLogCtlData *xlogctl = XLogCtl;

		SpinLockAcquire(&xlogctl->info_lck);
		/* advance global request to include new block(s) */
		if (xlogctl->LogwrtRqst.Write < WriteRqst)
			xlogctl->LogwrtRqst.Write = WriteRqst;
		/* update local result copy while I have the chance */
		LogwrtResult = xlogctl->LogwrtResult;
		SpinLockRelease(&xlogctl->info_lck);
	}

	XactLastRecEnd = RecPtr;

	END_CRIT_SECTION();

	/* wake up walsenders now that we've released heavily contended locks */
	WalSndWakeupProcessRequests();

	return RecPtr;
}

/*
 * Determine whether the buffer referenced by an XLogRecData item has to
 * be backed up, and if so fill a BkpBlock struct for it.  In any case
 * save the buffer's LSN at *lsn.
 */
static bool
XLogCheckBuffer(XLogRecData *rdata, bool doPageWrites,
				XLogRecPtr *lsn, BkpBlock *bkpb)
{
	Page		page;

	page = BufferGetPage(rdata->buffer);

	/*
	 * XXX We assume page LSN is first data on *every* page that can be passed
	 * to XLogInsert, whether it otherwise has the standard page layout or
	 * not. We don't need the buffer header lock for PageGetLSN because we
	 * have exclusive lock on the page and/or the relation.
	 */
	*lsn = PageGetLSN(page);

	if (doPageWrites &&
		PageGetLSN(page) <= RedoRecPtr)
	{
		/*
		 * The page needs to be backed up, so set up *bkpb
		 */
		BufferGetTag(rdata->buffer, &bkpb->node, &bkpb->fork, &bkpb->block);

		if (rdata->buffer_std)
		{
			/* Assume we can omit data between pd_lower and pd_upper */
			uint16		lower = ((PageHeader) page)->pd_lower;
			uint16		upper = ((PageHeader) page)->pd_upper;

			if (lower >= SizeOfPageHeaderData &&
				upper > lower &&
				upper <= BLCKSZ)
			{
				bkpb->hole_offset = lower;
				bkpb->hole_length = upper - lower;
			}
			else
			{
				/* No "hole" to compress out */
				bkpb->hole_offset = 0;
				bkpb->hole_length = 0;
			}
		}
		else
		{
			/* Not a standard page header, don't try to eliminate "hole" */
			bkpb->hole_offset = 0;
			bkpb->hole_length = 0;
		}

		return true;			/* buffer requires backup */
	}

	return false;				/* buffer does not need to be backed up */
}

/*
 * Advance the Insert state to the next buffer page, writing out the next
 * buffer if it still contains unwritten data.
 *
 * If new_segment is TRUE then we set up the next buffer page as the first
 * page of the next xlog segment file, possibly but not usually the next
 * consecutive file page.
 *
 * The global LogwrtRqst.Write pointer needs to be advanced to include the
 * just-filled page.  If we can do this for free (without an extra lock),
 * we do so here.  Otherwise the caller must do it.  We return TRUE if the
 * request update still needs to be done, FALSE if we did it internally.
 *
 * Must be called with WALInsertLock held.
 */
static bool
AdvanceXLInsertBuffer(bool new_segment)
{
	XLogCtlInsert *Insert = &XLogCtl->Insert;
	int			nextidx = NextBufIdx(Insert->curridx);
	bool		update_needed = true;
	XLogRecPtr	OldPageRqstPtr;
	XLogwrtRqst WriteRqst;
	XLogRecPtr	NewPageEndPtr;
	XLogRecPtr	NewPageBeginPtr;
	XLogPageHeader NewPage;

	/*
	 * Get ending-offset of the buffer page we need to replace (this may be
	 * zero if the buffer hasn't been used yet).  Fall through if it's already
	 * written out.
	 */
	OldPageRqstPtr = XLogCtl->xlblocks[nextidx];
	if (LogwrtResult.Write < OldPageRqstPtr)
	{
		/* nope, got work to do... */
		XLogRecPtr	FinishedPageRqstPtr;

		FinishedPageRqstPtr = XLogCtl->xlblocks[Insert->curridx];

		/* Before waiting, get info_lck and update LogwrtResult */
		{
			/* use volatile pointer to prevent code rearrangement */
			volatile XLogCtlData *xlogctl = XLogCtl;

			SpinLockAcquire(&xlogctl->info_lck);
			if (xlogctl->LogwrtRqst.Write < FinishedPageRqstPtr)
				xlogctl->LogwrtRqst.Write = FinishedPageRqstPtr;
			LogwrtResult = xlogctl->LogwrtResult;
			SpinLockRelease(&xlogctl->info_lck);
		}

		update_needed = false;	/* Did the shared-request update */

		/*
		 * Now that we have an up-to-date LogwrtResult value, see if we still
		 * need to write it or if someone else already did.
		 */
		if (LogwrtResult.Write < OldPageRqstPtr)
		{
			/* Must acquire write lock */
			LWLockAcquire(WALWriteLock, LW_EXCLUSIVE);
			LogwrtResult = XLogCtl->LogwrtResult;
			if (LogwrtResult.Write >= OldPageRqstPtr)
			{
				/* OK, someone wrote it already */
				LWLockRelease(WALWriteLock);
			}
			else
			{
				/*
				 * Have to write buffers while holding insert lock. This is
				 * not good, so only write as much as we absolutely must.
				 */
				TRACE_POSTGRESQL_WAL_BUFFER_WRITE_DIRTY_START();
				WriteRqst.Write = OldPageRqstPtr;
				WriteRqst.Flush = 0;
				XLogWrite(WriteRqst, false, false);
				LWLockRelease(WALWriteLock);
				TRACE_POSTGRESQL_WAL_BUFFER_WRITE_DIRTY_DONE();
			}
		}
	}

	/*
	 * Now the next buffer slot is free and we can set it up to be the next
	 * output page.
	 */
	NewPageBeginPtr = XLogCtl->xlblocks[Insert->curridx];

	if (new_segment)
	{
		/* force it to a segment start point */
		if (NewPageBeginPtr % XLogSegSize != 0)
			NewPageBeginPtr += XLogSegSize - NewPageBeginPtr % XLogSegSize;
	}

	NewPageEndPtr = NewPageBeginPtr;
	NewPageEndPtr += XLOG_BLCKSZ;
	XLogCtl->xlblocks[nextidx] = NewPageEndPtr;
	NewPage = (XLogPageHeader) (XLogCtl->pages + nextidx * (Size) XLOG_BLCKSZ);

	Insert->curridx = nextidx;
	Insert->currpage = NewPage;

	Insert->currpos = ((char *) NewPage) +SizeOfXLogShortPHD;

	/*
	 * Be sure to re-zero the buffer so that bytes beyond what we've written
	 * will look like zeroes and not valid XLOG records...
	 */
	MemSet((char *) NewPage, 0, XLOG_BLCKSZ);

	/*
	 * Fill the new page's header
	 */
	NewPage   ->xlp_magic = XLOG_PAGE_MAGIC;

	/* NewPage->xlp_info = 0; */	/* done by memset */
	NewPage   ->xlp_tli = ThisTimeLineID;
	NewPage   ->xlp_pageaddr = NewPageBeginPtr;

	/*
	 * If online backup is not in progress, mark the header to indicate that
	 * WAL records beginning in this page have removable backup blocks.  This
	 * allows the WAL archiver to know whether it is safe to compress archived
	 * WAL data by transforming full-block records into the non-full-block
	 * format.	It is sufficient to record this at the page level because we
	 * force a page switch (in fact a segment switch) when starting a backup,
	 * so the flag will be off before any records can be written during the
	 * backup.	At the end of a backup, the last page will be marked as all
	 * unsafe when perhaps only part is unsafe, but at worst the archiver
	 * would miss the opportunity to compress a few records.
	 */
	if (!Insert->forcePageWrites)
		NewPage   ->xlp_info |= XLP_BKP_REMOVABLE;

	/*
	 * If first page of an XLOG segment file, make it a long header.
	 */
	if ((NewPage->xlp_pageaddr % XLogSegSize) == 0)
	{
		XLogLongPageHeader NewLongPage = (XLogLongPageHeader) NewPage;

		NewLongPage->xlp_sysid = ControlFile->system_identifier;
		NewLongPage->xlp_seg_size = XLogSegSize;
		NewLongPage->xlp_xlog_blcksz = XLOG_BLCKSZ;
		NewPage   ->xlp_info |= XLP_LONG_HEADER;

		Insert->currpos = ((char *) NewPage) +SizeOfXLogLongPHD;
	}

	return update_needed;
}

/*
 * Check whether we've consumed enough xlog space that a checkpoint is needed.
 *
 * new_segno indicates a log file that has just been filled up (or read
 * during recovery). We measure the distance from RedoRecPtr to new_segno
 * and see if that exceeds CheckPointSegments.
 *
 * Note: it is caller's responsibility that RedoRecPtr is up-to-date.
 */
static bool
XLogCheckpointNeeded(XLogSegNo new_segno)
{
	XLogSegNo	old_segno;

	XLByteToSeg(RedoRecPtr, old_segno);

	if (new_segno >= old_segno + (uint64) (CheckPointSegments - 1))
		return true;
	return false;
}

/*
 * Write and/or fsync the log at least as far as WriteRqst indicates.
 *
 * If flexible == TRUE, we don't have to write as far as WriteRqst, but
 * may stop at any convenient boundary (such as a cache or logfile boundary).
 * This option allows us to avoid uselessly issuing multiple writes when a
 * single one would do.
 *
 * If xlog_switch == TRUE, we are intending an xlog segment switch, so
 * perform end-of-segment actions after writing the last page, even if
 * it's not physically the end of its segment.  (NB: this will work properly
 * only if caller specifies WriteRqst == page-end and flexible == false,
 * and there is some data to write.)
 *
 * Must be called with WALWriteLock held.
 */
static void
XLogWrite(XLogwrtRqst WriteRqst, bool flexible, bool xlog_switch)
{
	XLogCtlWrite *Write = &XLogCtl->Write;
	bool		ispartialpage;
	bool		last_iteration;
	bool		finishing_seg;
	bool		use_existent;
	int			curridx;
	int			npages;
	int			startidx;
	uint32		startoffset;

	/* We should always be inside a critical section here */
	Assert(CritSectionCount > 0);

	/*
	 * Update local LogwrtResult (caller probably did this already, but...)
	 */
	LogwrtResult = XLogCtl->LogwrtResult;

	/*
	 * Since successive pages in the xlog cache are consecutively allocated,
	 * we can usually gather multiple pages together and issue just one
	 * write() call.  npages is the number of pages we have determined can be
	 * written together; startidx is the cache block index of the first one,
	 * and startoffset is the file offset at which it should go. The latter
	 * two variables are only valid when npages > 0, but we must initialize
	 * all of them to keep the compiler quiet.
	 */
	npages = 0;
	startidx = 0;
	startoffset = 0;

	/*
	 * Within the loop, curridx is the cache block index of the page to
	 * consider writing.  We advance Write->curridx only after successfully
	 * writing pages.  (Right now, this refinement is useless since we are
	 * going to PANIC if any error occurs anyway; but someday it may come in
	 * useful.)
	 */
	curridx = Write->curridx;

	while (LogwrtResult.Write < WriteRqst.Write)
	{
		/*
		 * Make sure we're not ahead of the insert process.  This could happen
		 * if we're passed a bogus WriteRqst.Write that is past the end of the
		 * last page that's been initialized by AdvanceXLInsertBuffer.
		 */
		if (LogwrtResult.Write >= XLogCtl->xlblocks[curridx])
			elog(PANIC, "xlog write request %X/%X is past end of log %X/%X",
				 (uint32) (LogwrtResult.Write >> 32), (uint32) LogwrtResult.Write,
				 (uint32) (XLogCtl->xlblocks[curridx] >> 32),
				 (uint32) XLogCtl->xlblocks[curridx]);

		/* Advance LogwrtResult.Write to end of current buffer page */
		LogwrtResult.Write = XLogCtl->xlblocks[curridx];
		ispartialpage = WriteRqst.Write < LogwrtResult.Write;

		if (!XLByteInPrevSeg(LogwrtResult.Write, openLogSegNo))
		{
			/*
			 * Switch to new logfile segment.  We cannot have any pending
			 * pages here (since we dump what we have at segment end).
			 */
			Assert(npages == 0);
			if (openLogFile >= 0)
				XLogFileClose();
			XLByteToPrevSeg(LogwrtResult.Write, openLogSegNo);

			/* create/use new log file */
			use_existent = true;
			openLogFile = XLogFileInit(openLogSegNo, &use_existent, true);
			openLogOff = 0;
		}

		/* Make sure we have the current logfile open */
		if (openLogFile < 0)
		{
			XLByteToPrevSeg(LogwrtResult.Write, openLogSegNo);
			openLogFile = XLogFileOpen(openLogSegNo);
			openLogOff = 0;
		}

		/* Add current page to the set of pending pages-to-dump */
		if (npages == 0)
		{
			/* first of group */
			startidx = curridx;
			startoffset = (LogwrtResult.Write - XLOG_BLCKSZ) % XLogSegSize;
		}
		npages++;

		/*
		 * Dump the set if this will be the last loop iteration, or if we are
		 * at the last page of the cache area (since the next page won't be
		 * contiguous in memory), or if we are at the end of the logfile
		 * segment.
		 */
		last_iteration = WriteRqst.Write <= LogwrtResult.Write;

		finishing_seg = !ispartialpage &&
			(startoffset + npages * XLOG_BLCKSZ) >= XLogSegSize;

		if (last_iteration ||
			curridx == XLogCtl->XLogCacheBlck ||
			finishing_seg)
		{
			char	   *from;
			Size		nbytes;

			/* Need to seek in the file? */
			if (openLogOff != startoffset)
			{
				if (lseek(openLogFile, (off_t) startoffset, SEEK_SET) < 0)
					ereport(PANIC,
							(errcode_for_file_access(),
							 errmsg("could not seek in log file %s to offset %u: %m",
									XLogFileNameP(ThisTimeLineID, openLogSegNo),
									startoffset)));
				openLogOff = startoffset;
			}

			/* OK to write the page(s) */
			from = XLogCtl->pages + startidx * (Size) XLOG_BLCKSZ;
			nbytes = npages * (Size) XLOG_BLCKSZ;
			errno = 0;
			if (write(openLogFile, from, nbytes) != nbytes)
			{
				/* if write didn't set errno, assume no disk space */
				if (errno == 0)
					errno = ENOSPC;
				ereport(PANIC,
						(errcode_for_file_access(),
						 errmsg("could not write to log file %s "
								"at offset %u, length %lu: %m",
								XLogFileNameP(ThisTimeLineID, openLogSegNo),
								openLogOff, (unsigned long) nbytes)));
			}

			/* Update state for write */
			openLogOff += nbytes;
			Write->curridx = ispartialpage ? curridx : NextBufIdx(curridx);
			npages = 0;

			/*
			 * If we just wrote the whole last page of a logfile segment,
			 * fsync the segment immediately.  This avoids having to go back
			 * and re-open prior segments when an fsync request comes along
			 * later. Doing it here ensures that one and only one backend will
			 * perform this fsync.
			 *
			 * We also do this if this is the last page written for an xlog
			 * switch.
			 *
			 * This is also the right place to notify the Archiver that the
			 * segment is ready to copy to archival storage, and to update the
			 * timer for archive_timeout, and to signal for a checkpoint if
			 * too many logfile segments have been used since the last
			 * checkpoint.
			 */
			if (finishing_seg || (xlog_switch && last_iteration))
			{
				issue_xlog_fsync(openLogFile, openLogSegNo);

				/* signal that we need to wakeup walsenders later */
				WalSndWakeupRequest();

				LogwrtResult.Flush = LogwrtResult.Write;		/* end of page */

				if (XLogArchivingActive())
					XLogArchiveNotifySeg(openLogSegNo);

				Write->lastSegSwitchTime = (pg_time_t) time(NULL);

				/*
				 * Request a checkpoint if we've consumed too much xlog since
				 * the last one.  For speed, we first check using the local
				 * copy of RedoRecPtr, which might be out of date; if it looks
				 * like a checkpoint is needed, forcibly update RedoRecPtr and
				 * recheck.
				 */
				if (IsUnderPostmaster && XLogCheckpointNeeded(openLogSegNo))
				{
					(void) GetRedoRecPtr();
					if (XLogCheckpointNeeded(openLogSegNo))
						RequestCheckpoint(CHECKPOINT_CAUSE_XLOG);
				}
			}
		}

		if (ispartialpage)
		{
			/* Only asked to write a partial page */
			LogwrtResult.Write = WriteRqst.Write;
			break;
		}
		curridx = NextBufIdx(curridx);

		/* If flexible, break out of loop as soon as we wrote something */
		if (flexible && npages == 0)
			break;
	}

	Assert(npages == 0);
	Assert(curridx == Write->curridx);

	/*
	 * If asked to flush, do so
	 */
	if (LogwrtResult.Flush < WriteRqst.Flush &&
		LogwrtResult.Flush < LogwrtResult.Write)

	{
		/*
		 * Could get here without iterating above loop, in which case we might
		 * have no open file or the wrong one.	However, we do not need to
		 * fsync more than one file.
		 */
		if (sync_method != SYNC_METHOD_OPEN &&
			sync_method != SYNC_METHOD_OPEN_DSYNC)
		{
			if (openLogFile >= 0 &&
				!XLByteInPrevSeg(LogwrtResult.Write, openLogSegNo))
				XLogFileClose();
			if (openLogFile < 0)
			{
				XLByteToPrevSeg(LogwrtResult.Write, openLogSegNo);
				openLogFile = XLogFileOpen(openLogSegNo);
				openLogOff = 0;
			}

			issue_xlog_fsync(openLogFile, openLogSegNo);
		}

		/* signal that we need to wakeup walsenders later */
		WalSndWakeupRequest();

		LogwrtResult.Flush = LogwrtResult.Write;
	}

	/*
	 * Update shared-memory status
	 *
	 * We make sure that the shared 'request' values do not fall behind the
	 * 'result' values.  This is not absolutely essential, but it saves some
	 * code in a couple of places.
	 */
	{
		/* use volatile pointer to prevent code rearrangement */
		volatile XLogCtlData *xlogctl = XLogCtl;

		SpinLockAcquire(&xlogctl->info_lck);
		xlogctl->LogwrtResult = LogwrtResult;
		if (xlogctl->LogwrtRqst.Write < LogwrtResult.Write)
			xlogctl->LogwrtRqst.Write = LogwrtResult.Write;
		if (xlogctl->LogwrtRqst.Flush < LogwrtResult.Flush)
			xlogctl->LogwrtRqst.Flush = LogwrtResult.Flush;
		SpinLockRelease(&xlogctl->info_lck);
	}
}

/*
 * Record the LSN for an asynchronous transaction commit/abort
 * and nudge the WALWriter if there is work for it to do.
 * (This should not be called for synchronous commits.)
 */
void
XLogSetAsyncXactLSN(XLogRecPtr asyncXactLSN)
{
	XLogRecPtr	WriteRqstPtr = asyncXactLSN;
	bool		sleeping;

	/* use volatile pointer to prevent code rearrangement */
	volatile XLogCtlData *xlogctl = XLogCtl;

	SpinLockAcquire(&xlogctl->info_lck);
	LogwrtResult = xlogctl->LogwrtResult;
	sleeping = xlogctl->WalWriterSleeping;
	if (xlogctl->asyncXactLSN < asyncXactLSN)
		xlogctl->asyncXactLSN = asyncXactLSN;
	SpinLockRelease(&xlogctl->info_lck);

	/*
	 * If the WALWriter is sleeping, we should kick it to make it come out of
	 * low-power mode.	Otherwise, determine whether there's a full page of
	 * WAL available to write.
	 */
	if (!sleeping)
	{
		/* back off to last completed page boundary */
		WriteRqstPtr -= WriteRqstPtr % XLOG_BLCKSZ;

		/* if we have already flushed that far, we're done */
		if (WriteRqstPtr <= LogwrtResult.Flush)
			return;
	}

	/*
	 * Nudge the WALWriter: it has a full page of WAL to write, or we want it
	 * to come out of low-power mode so that this async commit will reach disk
	 * within the expected amount of time.
	 */
	if (ProcGlobal->walwriterLatch)
		SetLatch(ProcGlobal->walwriterLatch);
}

/*
 * Advance minRecoveryPoint in control file.
 *
 * If we crash during recovery, we must reach this point again before the
 * database is consistent.
 *
 * If 'force' is true, 'lsn' argument is ignored. Otherwise, minRecoveryPoint
 * is only updated if it's not already greater than or equal to 'lsn'.
 */
static void
UpdateMinRecoveryPoint(XLogRecPtr lsn, bool force)
{
	/* Quick check using our local copy of the variable */
	if (!updateMinRecoveryPoint || (!force && lsn <= minRecoveryPoint))
		return;

	LWLockAcquire(ControlFileLock, LW_EXCLUSIVE);

	/* update local copy */
	minRecoveryPoint = ControlFile->minRecoveryPoint;
	minRecoveryPointTLI = ControlFile->minRecoveryPointTLI;

	/*
	 * An invalid minRecoveryPoint means that we need to recover all the WAL,
	 * i.e., we're doing crash recovery.  We never modify the control file's
	 * value in that case, so we can short-circuit future checks here too.
	 */
	if (minRecoveryPoint == 0)
		updateMinRecoveryPoint = false;
	else if (force || minRecoveryPoint < lsn)
	{
		/* use volatile pointer to prevent code rearrangement */
		volatile XLogCtlData *xlogctl = XLogCtl;
		XLogRecPtr	newMinRecoveryPoint;
		TimeLineID	newMinRecoveryPointTLI;

		/*
		 * To avoid having to update the control file too often, we update it
		 * all the way to the last record being replayed, even though 'lsn'
		 * would suffice for correctness.  This also allows the 'force' case
		 * to not need a valid 'lsn' value.
		 *
		 * Another important reason for doing it this way is that the passed
		 * 'lsn' value could be bogus, i.e., past the end of available WAL, if
		 * the caller got it from a corrupted heap page.  Accepting such a
		 * value as the min recovery point would prevent us from coming up at
		 * all.  Instead, we just log a warning and continue with recovery.
		 * (See also the comments about corrupt LSNs in XLogFlush.)
		 */
		SpinLockAcquire(&xlogctl->info_lck);
		newMinRecoveryPoint = xlogctl->replayEndRecPtr;
		newMinRecoveryPointTLI = xlogctl->replayEndTLI;
		SpinLockRelease(&xlogctl->info_lck);

		if (!force && newMinRecoveryPoint < lsn)
			elog(WARNING,
			   "xlog min recovery request %X/%X is past current point %X/%X",
				 (uint32) (lsn >> 32) , (uint32) lsn,
				 (uint32) (newMinRecoveryPoint >> 32),
				 (uint32) newMinRecoveryPoint);

		/* update control file */
		if (ControlFile->minRecoveryPoint < newMinRecoveryPoint)
		{
			ControlFile->minRecoveryPoint = newMinRecoveryPoint;
			ControlFile->minRecoveryPointTLI = newMinRecoveryPointTLI;
			UpdateControlFile();
			minRecoveryPoint = newMinRecoveryPoint;
			minRecoveryPointTLI = newMinRecoveryPointTLI;

			ereport(DEBUG2,
					(errmsg("updated min recovery point to %X/%X on timeline %u",
							(uint32) (minRecoveryPoint >> 32),
							(uint32) minRecoveryPoint,
							newMinRecoveryPointTLI)));
		}
	}
	LWLockRelease(ControlFileLock);
}

/*
 * Ensure that all XLOG data through the given position is flushed to disk.
 *
 * NOTE: this differs from XLogWrite mainly in that the WALWriteLock is not
 * already held, and we try to avoid acquiring it if possible.
 */
void
XLogFlush(XLogRecPtr record)
{
	XLogRecPtr	WriteRqstPtr;
	XLogwrtRqst WriteRqst;

	/*
	 * During REDO, we are reading not writing WAL.  Therefore, instead of
	 * trying to flush the WAL, we should update minRecoveryPoint instead. We
	 * test XLogInsertAllowed(), not InRecovery, because we need checkpointer
	 * to act this way too, and because when it tries to write the
	 * end-of-recovery checkpoint, it should indeed flush.
	 */
	if (!XLogInsertAllowed())
	{
		UpdateMinRecoveryPoint(record, false);
		return;
	}

	/* Quick exit if already known flushed */
	if (record <= LogwrtResult.Flush)
		return;

#ifdef WAL_DEBUG
	if (XLOG_DEBUG)
		elog(LOG, "xlog flush request %X/%X; write %X/%X; flush %X/%X",
			 (uint32) (record >> 32), (uint32) record,
			 (uint32) (LogwrtResult.Write >> 32), (uint32) LogwrtResult.Write,
			 (uint32) (LogwrtResult.Flush >> 32), (uint32) LogwrtResult.Flush);
#endif

	START_CRIT_SECTION();

	/*
	 * Since fsync is usually a horribly expensive operation, we try to
	 * piggyback as much data as we can on each fsync: if we see any more data
	 * entered into the xlog buffer, we'll write and fsync that too, so that
	 * the final value of LogwrtResult.Flush is as large as possible. This
	 * gives us some chance of avoiding another fsync immediately after.
	 */

	/* initialize to given target; may increase below */
	WriteRqstPtr = record;

	/*
	 * Now wait until we get the write lock, or someone else does the flush
	 * for us.
	 */
	for (;;)
	{
		/* use volatile pointer to prevent code rearrangement */
		volatile XLogCtlData *xlogctl = XLogCtl;

		/* read LogwrtResult and update local state */
		SpinLockAcquire(&xlogctl->info_lck);
		if (WriteRqstPtr < xlogctl->LogwrtRqst.Write)
			WriteRqstPtr = xlogctl->LogwrtRqst.Write;
		LogwrtResult = xlogctl->LogwrtResult;
		SpinLockRelease(&xlogctl->info_lck);

		/* done already? */
		if (record <= LogwrtResult.Flush)
			break;

		/*
		 * Try to get the write lock. If we can't get it immediately, wait
		 * until it's released, and recheck if we still need to do the flush
		 * or if the backend that held the lock did it for us already. This
		 * helps to maintain a good rate of group committing when the system
		 * is bottlenecked by the speed of fsyncing.
		 */
		if (!LWLockAcquireOrWait(WALWriteLock, LW_EXCLUSIVE))
		{
			/*
			 * The lock is now free, but we didn't acquire it yet. Before we
			 * do, loop back to check if someone else flushed the record for
			 * us already.
			 */
			continue;
		}

		/* Got the lock; recheck whether request is satisfied */
		LogwrtResult = XLogCtl->LogwrtResult;
		if (record <= LogwrtResult.Flush)
		{
			LWLockRelease(WALWriteLock);
			break;
		}

		/*
		 * Sleep before flush! By adding a delay here, we may give further
		 * backends the opportunity to join the backlog of group commit
		 * followers; this can significantly improve transaction throughput, at
		 * the risk of increasing transaction latency.
		 *
		 * We do not sleep if enableFsync is not turned on, nor if there are
		 * fewer than CommitSiblings other backends with active transactions.
		 */
		if (CommitDelay > 0 && enableFsync &&
			MinimumActiveBackends(CommitSiblings))
			pg_usleep(CommitDelay);

		/* try to write/flush later additions to XLOG as well */
		if (LWLockConditionalAcquire(WALInsertLock, LW_EXCLUSIVE))
		{
			XLogCtlInsert *Insert = &XLogCtl->Insert;
			uint32		freespace = INSERT_FREESPACE(Insert);

			if (freespace == 0)		/* buffer is full */
				WriteRqstPtr = XLogCtl->xlblocks[Insert->curridx];
			else
			{
				WriteRqstPtr = XLogCtl->xlblocks[Insert->curridx];
				WriteRqstPtr -= freespace;
			}
			LWLockRelease(WALInsertLock);
			WriteRqst.Write = WriteRqstPtr;
			WriteRqst.Flush = WriteRqstPtr;
		}
		else
		{
			WriteRqst.Write = WriteRqstPtr;
			WriteRqst.Flush = record;
		}
		XLogWrite(WriteRqst, false, false);

		LWLockRelease(WALWriteLock);
		/* done */
		break;
	}

	END_CRIT_SECTION();

	/* wake up walsenders now that we've released heavily contended locks */
	WalSndWakeupProcessRequests();

	/*
	 * If we still haven't flushed to the request point then we have a
	 * problem; most likely, the requested flush point is past end of XLOG.
	 * This has been seen to occur when a disk page has a corrupted LSN.
	 *
	 * Formerly we treated this as a PANIC condition, but that hurts the
	 * system's robustness rather than helping it: we do not want to take down
	 * the whole system due to corruption on one data page.  In particular, if
	 * the bad page is encountered again during recovery then we would be
	 * unable to restart the database at all!  (This scenario actually
	 * happened in the field several times with 7.1 releases.)	As of 8.4, bad
	 * LSNs encountered during recovery are UpdateMinRecoveryPoint's problem;
	 * the only time we can reach here during recovery is while flushing the
	 * end-of-recovery checkpoint record, and we don't expect that to have a
	 * bad LSN.
	 *
	 * Note that for calls from xact.c, the ERROR will be promoted to PANIC
	 * since xact.c calls this routine inside a critical section.  However,
	 * calls from bufmgr.c are not within critical sections and so we will not
	 * force a restart for a bad LSN on a data page.
	 */
	if (LogwrtResult.Flush < record)
		elog(ERROR,
		"xlog flush request %X/%X is not satisfied --- flushed only to %X/%X",
			 (uint32) (record >> 32), (uint32) record,
			 (uint32) (LogwrtResult.Flush >> 32), (uint32) LogwrtResult.Flush);
}

/*
 * Flush xlog, but without specifying exactly where to flush to.
 *
 * We normally flush only completed blocks; but if there is nothing to do on
 * that basis, we check for unflushed async commits in the current incomplete
 * block, and flush through the latest one of those.  Thus, if async commits
 * are not being used, we will flush complete blocks only.	We can guarantee
 * that async commits reach disk after at most three cycles; normally only
 * one or two.	(When flushing complete blocks, we allow XLogWrite to write
 * "flexibly", meaning it can stop at the end of the buffer ring; this makes a
 * difference only with very high load or long wal_writer_delay, but imposes
 * one extra cycle for the worst case for async commits.)
 *
 * This routine is invoked periodically by the background walwriter process.
 *
 * Returns TRUE if we flushed anything.
 */
bool
XLogBackgroundFlush(void)
{
	XLogRecPtr	WriteRqstPtr;
	bool		flexible = true;
	bool		wrote_something = false;

	/* XLOG doesn't need flushing during recovery */
	if (RecoveryInProgress())
		return false;

	/* read LogwrtResult and update local state */
	{
		/* use volatile pointer to prevent code rearrangement */
		volatile XLogCtlData *xlogctl = XLogCtl;

		SpinLockAcquire(&xlogctl->info_lck);
		LogwrtResult = xlogctl->LogwrtResult;
		WriteRqstPtr = xlogctl->LogwrtRqst.Write;
		SpinLockRelease(&xlogctl->info_lck);
	}

	/* back off to last completed page boundary */
	WriteRqstPtr -= WriteRqstPtr % XLOG_BLCKSZ;

	/* if we have already flushed that far, consider async commit records */
	if (WriteRqstPtr <= LogwrtResult.Flush)
	{
		/* use volatile pointer to prevent code rearrangement */
		volatile XLogCtlData *xlogctl = XLogCtl;

		SpinLockAcquire(&xlogctl->info_lck);
		WriteRqstPtr = xlogctl->asyncXactLSN;
		SpinLockRelease(&xlogctl->info_lck);
		flexible = false;		/* ensure it all gets written */
	}

	/*
	 * If already known flushed, we're done. Just need to check if we are
	 * holding an open file handle to a logfile that's no longer in use,
	 * preventing the file from being deleted.
	 */
	if (WriteRqstPtr <= LogwrtResult.Flush)
	{
		if (openLogFile >= 0)
		{
			if (!XLByteInPrevSeg(LogwrtResult.Write, openLogSegNo))
			{
				XLogFileClose();
			}
		}
		return false;
	}

#ifdef WAL_DEBUG
	if (XLOG_DEBUG)
		elog(LOG, "xlog bg flush request %X/%X; write %X/%X; flush %X/%X",
			 (uint32) (WriteRqstPtr >> 32), (uint32) WriteRqstPtr,
			 (uint32) (LogwrtResult.Write >> 32), (uint32) LogwrtResult.Write,
			 (uint32) (LogwrtResult.Flush >> 32), (uint32) LogwrtResult.Flush);
#endif

	START_CRIT_SECTION();

	/* now wait for the write lock */
	LWLockAcquire(WALWriteLock, LW_EXCLUSIVE);
	LogwrtResult = XLogCtl->LogwrtResult;
	if (WriteRqstPtr > LogwrtResult.Flush)
	{
		XLogwrtRqst WriteRqst;

		WriteRqst.Write = WriteRqstPtr;
		WriteRqst.Flush = WriteRqstPtr;
		XLogWrite(WriteRqst, flexible, false);
		wrote_something = true;
	}
	LWLockRelease(WALWriteLock);

	END_CRIT_SECTION();

	/* wake up walsenders now that we've released heavily contended locks */
	WalSndWakeupProcessRequests();

	return wrote_something;
}

/*
 * Test whether XLOG data has been flushed up to (at least) the given position.
 *
 * Returns true if a flush is still needed.  (It may be that someone else
 * is already in process of flushing that far, however.)
 */
bool
XLogNeedsFlush(XLogRecPtr record)
{
	/*
	 * During recovery, we don't flush WAL but update minRecoveryPoint
	 * instead. So "needs flush" is taken to mean whether minRecoveryPoint
	 * would need to be updated.
	 */
	if (RecoveryInProgress())
	{
		/* Quick exit if already known updated */
		if (record <= minRecoveryPoint || !updateMinRecoveryPoint)
			return false;

		/*
		 * Update local copy of minRecoveryPoint. But if the lock is busy,
		 * just return a conservative guess.
		 */
		if (!LWLockConditionalAcquire(ControlFileLock, LW_SHARED))
			return true;
		minRecoveryPoint = ControlFile->minRecoveryPoint;
		minRecoveryPointTLI = ControlFile->minRecoveryPointTLI;
		LWLockRelease(ControlFileLock);

		/*
		 * An invalid minRecoveryPoint means that we need to recover all the
		 * WAL, i.e., we're doing crash recovery.  We never modify the control
		 * file's value in that case, so we can short-circuit future checks
		 * here too.
		 */
		if (minRecoveryPoint == 0)
			updateMinRecoveryPoint = false;

		/* check again */
		if (record <= minRecoveryPoint || !updateMinRecoveryPoint)
			return false;
		else
			return true;
	}

	/* Quick exit if already known flushed */
	if (record <= LogwrtResult.Flush)
		return false;

	/* read LogwrtResult and update local state */
	{
		/* use volatile pointer to prevent code rearrangement */
		volatile XLogCtlData *xlogctl = XLogCtl;

		SpinLockAcquire(&xlogctl->info_lck);
		LogwrtResult = xlogctl->LogwrtResult;
		SpinLockRelease(&xlogctl->info_lck);
	}

	/* check again */
	if (record <= LogwrtResult.Flush)
		return false;

	return true;
}

/*
 * Create a new XLOG file segment, or open a pre-existing one.
 *
 * log, seg: identify segment to be created/opened.
 *
 * *use_existent: if TRUE, OK to use a pre-existing file (else, any
 * pre-existing file will be deleted).	On return, TRUE if a pre-existing
 * file was used.
 *
 * use_lock: if TRUE, acquire ControlFileLock while moving file into
 * place.  This should be TRUE except during bootstrap log creation.  The
 * caller must *not* hold the lock at call.
 *
 * Returns FD of opened file.
 *
 * Note: errors here are ERROR not PANIC because we might or might not be
 * inside a critical section (eg, during checkpoint there is no reason to
 * take down the system on failure).  They will promote to PANIC if we are
 * in a critical section.
 */
int
XLogFileInit(XLogSegNo logsegno, bool *use_existent, bool use_lock)
{
	char		path[MAXPGPATH];
	char		tmppath[MAXPGPATH];
	char	   *zbuffer;
	XLogSegNo	installed_segno;
	int			max_advance;
	int			fd;
	int			nbytes;

	XLogFilePath(path, ThisTimeLineID, logsegno);

	/*
	 * Try to use existent file (checkpoint maker may have created it already)
	 */
	if (*use_existent)
	{
		fd = BasicOpenFile(path, O_RDWR | PG_BINARY | get_sync_bit(sync_method),
						   S_IRUSR | S_IWUSR);
		if (fd < 0)
		{
			if (errno != ENOENT)
				ereport(ERROR,
						(errcode_for_file_access(),
						 errmsg("could not open file \"%s\": %m", path)));
		}
		else
			return fd;
	}

	/*
	 * Initialize an empty (all zeroes) segment.  NOTE: it is possible that
	 * another process is doing the same thing.  If so, we will end up
	 * pre-creating an extra log segment.  That seems OK, and better than
	 * holding the lock throughout this lengthy process.
	 */
	elog(DEBUG2, "creating and filling new WAL file");

	snprintf(tmppath, MAXPGPATH, XLOGDIR "/xlogtemp.%d", (int) getpid());

	unlink(tmppath);

	/*
	 * Allocate a buffer full of zeros. This is done before opening the file
	 * so that we don't leak the file descriptor if palloc fails.
	 *
	 * Note: palloc zbuffer, instead of just using a local char array, to
	 * ensure it is reasonably well-aligned; this may save a few cycles
	 * transferring data to the kernel.
	 */
	zbuffer = (char *) palloc0(XLOG_BLCKSZ);

	/* do not use get_sync_bit() here --- want to fsync only at end of fill */
	fd = BasicOpenFile(tmppath, O_RDWR | O_CREAT | O_EXCL | PG_BINARY,
					   S_IRUSR | S_IWUSR);
	if (fd < 0)
		ereport(ERROR,
				(errcode_for_file_access(),
				 errmsg("could not create file \"%s\": %m", tmppath)));

	/*
	 * Zero-fill the file.	We have to do this the hard way to ensure that all
	 * the file space has really been allocated --- on platforms that allow
	 * "holes" in files, just seeking to the end doesn't allocate intermediate
	 * space.  This way, we know that we have all the space and (after the
	 * fsync below) that all the indirect blocks are down on disk.	Therefore,
	 * fdatasync(2) or O_DSYNC will be sufficient to sync future writes to the
	 * log file.
	 */
	for (nbytes = 0; nbytes < XLogSegSize; nbytes += XLOG_BLCKSZ)
	{
		errno = 0;
		if ((int) write(fd, zbuffer, XLOG_BLCKSZ) != (int) XLOG_BLCKSZ)
		{
			int			save_errno = errno;

			/*
			 * If we fail to make the file, delete it to release disk space
			 */
			unlink(tmppath);

			close(fd);

			/* if write didn't set errno, assume problem is no disk space */
			errno = save_errno ? save_errno : ENOSPC;

			ereport(ERROR,
					(errcode_for_file_access(),
					 errmsg("could not write to file \"%s\": %m", tmppath)));
		}
	}
	pfree(zbuffer);

	if (pg_fsync(fd) != 0)
	{
		close(fd);
		ereport(ERROR,
				(errcode_for_file_access(),
				 errmsg("could not fsync file \"%s\": %m", tmppath)));
	}

	if (close(fd))
		ereport(ERROR,
				(errcode_for_file_access(),
				 errmsg("could not close file \"%s\": %m", tmppath)));

	/*
	 * Now move the segment into place with its final name.
	 *
	 * If caller didn't want to use a pre-existing file, get rid of any
	 * pre-existing file.  Otherwise, cope with possibility that someone else
	 * has created the file while we were filling ours: if so, use ours to
	 * pre-create a future log segment.
	 */
	installed_segno = logsegno;
	max_advance = XLOGfileslop;
	if (!InstallXLogFileSegment(&installed_segno, tmppath,
								*use_existent, &max_advance,
								use_lock))
	{
		/*
		 * No need for any more future segments, or InstallXLogFileSegment()
		 * failed to rename the file into place. If the rename failed, opening
		 * the file below will fail.
		 */
		unlink(tmppath);
	}

	/* Set flag to tell caller there was no existent file */
	*use_existent = false;

	/* Now open original target segment (might not be file I just made) */
	fd = BasicOpenFile(path, O_RDWR | PG_BINARY | get_sync_bit(sync_method),
					   S_IRUSR | S_IWUSR);
	if (fd < 0)
		ereport(ERROR,
				(errcode_for_file_access(),
		   errmsg("could not open file \"%s\": %m", path)));

	elog(DEBUG2, "done creating and filling new WAL file");

	return fd;
}

/*
 * Create a new XLOG file segment by copying a pre-existing one.
 *
 * destsegno: identify segment to be created.
 *
 * srcTLI, srclog, srcseg: identify segment to be copied (could be from
 *		a different timeline)
 *
 * Currently this is only used during recovery, and so there are no locking
 * considerations.	But we should be just as tense as XLogFileInit to avoid
 * emplacing a bogus file.
 */
static void
XLogFileCopy(XLogSegNo destsegno, TimeLineID srcTLI, XLogSegNo srcsegno)
{
	char		path[MAXPGPATH];
	char		tmppath[MAXPGPATH];
	char		buffer[XLOG_BLCKSZ];
	int			srcfd;
	int			fd;
	int			nbytes;

	/*
	 * Open the source file
	 */
	XLogFilePath(path, srcTLI, srcsegno);
	srcfd = OpenTransientFile(path, O_RDONLY | PG_BINARY, 0);
	if (srcfd < 0)
		ereport(ERROR,
				(errcode_for_file_access(),
				 errmsg("could not open file \"%s\": %m", path)));

	/*
	 * Copy into a temp file name.
	 */
	snprintf(tmppath, MAXPGPATH, XLOGDIR "/xlogtemp.%d", (int) getpid());

	unlink(tmppath);

	/* do not use get_sync_bit() here --- want to fsync only at end of fill */
	fd = OpenTransientFile(tmppath, O_RDWR | O_CREAT | O_EXCL | PG_BINARY,
						   S_IRUSR | S_IWUSR);
	if (fd < 0)
		ereport(ERROR,
				(errcode_for_file_access(),
				 errmsg("could not create file \"%s\": %m", tmppath)));

	/*
	 * Do the data copying.
	 */
	for (nbytes = 0; nbytes < XLogSegSize; nbytes += sizeof(buffer))
	{
		errno = 0;
		if ((int) read(srcfd, buffer, sizeof(buffer)) != (int) sizeof(buffer))
		{
			if (errno != 0)
				ereport(ERROR,
						(errcode_for_file_access(),
						 errmsg("could not read file \"%s\": %m", path)));
			else
				ereport(ERROR,
						(errmsg("not enough data in file \"%s\"", path)));
		}
		errno = 0;
		if ((int) write(fd, buffer, sizeof(buffer)) != (int) sizeof(buffer))
		{
			int			save_errno = errno;

			/*
			 * If we fail to make the file, delete it to release disk space
			 */
			unlink(tmppath);
			/* if write didn't set errno, assume problem is no disk space */
			errno = save_errno ? save_errno : ENOSPC;

			ereport(ERROR,
					(errcode_for_file_access(),
					 errmsg("could not write to file \"%s\": %m", tmppath)));
		}
	}

	if (pg_fsync(fd) != 0)
		ereport(ERROR,
				(errcode_for_file_access(),
				 errmsg("could not fsync file \"%s\": %m", tmppath)));

	if (CloseTransientFile(fd))
		ereport(ERROR,
				(errcode_for_file_access(),
				 errmsg("could not close file \"%s\": %m", tmppath)));

	CloseTransientFile(srcfd);

	/*
	 * Now move the segment into place with its final name.
	 */
	if (!InstallXLogFileSegment(&destsegno, tmppath, false, NULL, false))
		elog(ERROR, "InstallXLogFileSegment should not have failed");
}

/*
 * Install a new XLOG segment file as a current or future log segment.
 *
 * This is used both to install a newly-created segment (which has a temp
 * filename while it's being created) and to recycle an old segment.
 *
 * *segno: identify segment to install as (or first possible target).
 * When find_free is TRUE, this is modified on return to indicate the
 * actual installation location or last segment searched.
 *
 * tmppath: initial name of file to install.  It will be renamed into place.
 *
 * find_free: if TRUE, install the new segment at the first empty segno
 * number at or after the passed numbers.  If FALSE, install the new segment
 * exactly where specified, deleting any existing segment file there.
 *
 * *max_advance: maximum number of segno slots to advance past the starting
 * point.  Fail if no free slot is found in this range.  On return, reduced
 * by the number of slots skipped over.  (Irrelevant, and may be NULL,
 * when find_free is FALSE.)
 *
 * use_lock: if TRUE, acquire ControlFileLock while moving file into
 * place.  This should be TRUE except during bootstrap log creation.  The
 * caller must *not* hold the lock at call.
 *
 * Returns TRUE if the file was installed successfully.  FALSE indicates that
 * max_advance limit was exceeded, or an error occurred while renaming the
 * file into place.
 */
static bool
InstallXLogFileSegment(XLogSegNo *segno, char *tmppath,
					   bool find_free, int *max_advance,
					   bool use_lock)
{
	char		path[MAXPGPATH];
	struct stat stat_buf;

	XLogFilePath(path, ThisTimeLineID, *segno);

	/*
	 * We want to be sure that only one process does this at a time.
	 */
	if (use_lock)
		LWLockAcquire(ControlFileLock, LW_EXCLUSIVE);

	if (!find_free)
	{
		/* Force installation: get rid of any pre-existing segment file */
		unlink(path);
	}
	else
	{
		/* Find a free slot to put it in */
		while (stat(path, &stat_buf) == 0)
		{
			if (*max_advance <= 0)
			{
				/* Failed to find a free slot within specified range */
				if (use_lock)
					LWLockRelease(ControlFileLock);
				return false;
			}
			(*segno)++;
			(*max_advance)--;
			XLogFilePath(path, ThisTimeLineID, *segno);
		}
	}

	/*
	 * Prefer link() to rename() here just to be really sure that we don't
	 * overwrite an existing logfile.  However, there shouldn't be one, so
	 * rename() is an acceptable substitute except for the truly paranoid.
	 */
#if HAVE_WORKING_LINK
	if (link(tmppath, path) < 0)
	{
		if (use_lock)
			LWLockRelease(ControlFileLock);
		ereport(LOG,
				(errcode_for_file_access(),
				 errmsg("could not link file \"%s\" to \"%s\" (initialization of log file): %m",
						tmppath, path)));
		return false;
	}
	unlink(tmppath);
#else
	if (rename(tmppath, path) < 0)
	{
		if (use_lock)
			LWLockRelease(ControlFileLock);
		ereport(LOG,
				(errcode_for_file_access(),
				 errmsg("could not rename file \"%s\" to \"%s\" (initialization of log file): %m",
						tmppath, path)));
		return false;
	}
#endif

	if (use_lock)
		LWLockRelease(ControlFileLock);

	return true;
}

/*
 * Open a pre-existing logfile segment for writing.
 */
int
XLogFileOpen(XLogSegNo segno)
{
	char		path[MAXPGPATH];
	int			fd;

	XLogFilePath(path, ThisTimeLineID, segno);

	fd = BasicOpenFile(path, O_RDWR | PG_BINARY | get_sync_bit(sync_method),
					   S_IRUSR | S_IWUSR);
	if (fd < 0)
		ereport(PANIC,
				(errcode_for_file_access(),
				 errmsg("could not open xlog file \"%s\": %m", path)));

	return fd;
}

/*
 * Open a logfile segment for reading (during recovery).
 *
 * If source == XLOG_FROM_ARCHIVE, the segment is retrieved from archive.
 * Otherwise, it's assumed to be already available in pg_xlog.
 */
static int
XLogFileRead(XLogSegNo segno, int emode, TimeLineID tli,
			 int source, bool notfoundOk)
{
	char		xlogfname[MAXFNAMELEN];
	char		activitymsg[MAXFNAMELEN + 16];
	char		path[MAXPGPATH];
	int			fd;

	XLogFileName(xlogfname, tli, segno);

	switch (source)
	{
		case XLOG_FROM_ARCHIVE:
			/* Report recovery progress in PS display */
			snprintf(activitymsg, sizeof(activitymsg), "waiting for %s",
					 xlogfname);
			set_ps_display(activitymsg, false);

			restoredFromArchive = RestoreArchivedFile(path, xlogfname,
													  "RECOVERYXLOG",
													  XLogSegSize,
													  InRedo);
			if (!restoredFromArchive)
				return -1;
			break;

		case XLOG_FROM_PG_XLOG:
		case XLOG_FROM_STREAM:
			XLogFilePath(path, tli, segno);
			restoredFromArchive = false;
			break;

		default:
			elog(ERROR, "invalid XLogFileRead source %d", source);
	}

	/*
	 * If the segment was fetched from archival storage, replace the existing
	 * xlog segment (if any) with the archival version.
	 */
	if (source == XLOG_FROM_ARCHIVE)
	{
		KeepFileRestoredFromArchive(path, xlogfname);

		/*
		 * Set path to point at the new file in pg_xlog.
		 */
		snprintf(path, MAXPGPATH, XLOGDIR "/%s", xlogfname);
	}

	fd = BasicOpenFile(path, O_RDONLY | PG_BINARY, 0);
	if (fd >= 0)
	{
		/* Success! */
		curFileTLI = tli;

		/* Report recovery progress in PS display */
		snprintf(activitymsg, sizeof(activitymsg), "recovering %s",
				 xlogfname);
		set_ps_display(activitymsg, false);

		/* Track source of data in assorted state variables */
		readSource = source;
		XLogReceiptSource = source;
		/* In FROM_STREAM case, caller tracks receipt time, not me */
		if (source != XLOG_FROM_STREAM)
			XLogReceiptTime = GetCurrentTimestamp();

		return fd;
	}
	if (errno != ENOENT || !notfoundOk) /* unexpected failure? */
		ereport(PANIC,
				(errcode_for_file_access(),
				 errmsg("could not open file \"%s\": %m", path)));
	return -1;
}

/*
 * Open a logfile segment for reading (during recovery).
 *
 * This version searches for the segment with any TLI listed in expectedTLEs.
 */
static int
XLogFileReadAnyTLI(XLogSegNo segno, int emode, int source)
{
	char		path[MAXPGPATH];
	ListCell   *cell;
	int			fd;
	List	   *tles;

	/*
	 * Loop looking for a suitable timeline ID: we might need to read any of
	 * the timelines listed in expectedTLEs.
	 *
	 * We expect curFileTLI on entry to be the TLI of the preceding file in
	 * sequence, or 0 if there was no predecessor.	We do not allow curFileTLI
	 * to go backwards; this prevents us from picking up the wrong file when a
	 * parent timeline extends to higher segment numbers than the child we
	 * want to read.
	 *
	 * If we haven't read the timeline history file yet, read it now, so that
	 * we know which TLIs to scan.  We don't save the list in expectedTLEs,
	 * however, unless we actually find a valid segment.  That way if there is
	 * neither a timeline history file nor a WAL segment in the archive, and
	 * streaming replication is set up, we'll read the timeline history file
	 * streamed from the master when we start streaming, instead of recovering
	 * with a dummy history generated here.
	 */
	if (expectedTLEs)
		tles = expectedTLEs;
	else
		tles = readTimeLineHistory(recoveryTargetTLI);

	foreach(cell, tles)
	{
		TimeLineID	tli = ((TimeLineHistoryEntry *) lfirst(cell))->tli;

		if (tli < curFileTLI)
			break;				/* don't bother looking at too-old TLIs */

		if (source == XLOG_FROM_ANY || source == XLOG_FROM_ARCHIVE)
		{
			fd = XLogFileRead(segno, emode, tli,
							  XLOG_FROM_ARCHIVE, true);
			if (fd != -1)
			{
				elog(DEBUG1, "got WAL segment from archive");
				if (!expectedTLEs)
					expectedTLEs = tles;
				return fd;
			}
		}

		if (source == XLOG_FROM_ANY || source == XLOG_FROM_PG_XLOG)
		{
			fd = XLogFileRead(segno, emode, tli,
							  XLOG_FROM_PG_XLOG, true);
			if (fd != -1)
			{
				if (!expectedTLEs)
					expectedTLEs = tles;
				return fd;
			}
		}
	}

	/* Couldn't find it.  For simplicity, complain about front timeline */
	XLogFilePath(path, recoveryTargetTLI, segno);
	errno = ENOENT;
	ereport(emode,
			(errcode_for_file_access(),
			 errmsg("could not open file \"%s\": %m", path)));
	return -1;
}

/*
 * Close the current logfile segment for writing.
 */
static void
XLogFileClose(void)
{
	Assert(openLogFile >= 0);

	/*
	 * WAL segment files will not be re-read in normal operation, so we advise
	 * the OS to release any cached pages.	But do not do so if WAL archiving
	 * or streaming is active, because archiver and walsender process could
	 * use the cache to read the WAL segment.
	 */
#if defined(USE_POSIX_FADVISE) && defined(POSIX_FADV_DONTNEED)
	if (!XLogIsNeeded())
		(void) posix_fadvise(openLogFile, 0, 0, POSIX_FADV_DONTNEED);
#endif

	if (close(openLogFile))
		ereport(PANIC,
				(errcode_for_file_access(),
				 errmsg("could not close log file %s: %m",
						XLogFileNameP(ThisTimeLineID, openLogSegNo))));
	openLogFile = -1;
}

/*
 * Preallocate log files beyond the specified log endpoint.
 *
 * XXX this is currently extremely conservative, since it forces only one
 * future log segment to exist, and even that only if we are 75% done with
 * the current one.  This is only appropriate for very low-WAL-volume systems.
 * High-volume systems will be OK once they've built up a sufficient set of
 * recycled log segments, but the startup transient is likely to include
 * a lot of segment creations by foreground processes, which is not so good.
 */
static void
PreallocXlogFiles(XLogRecPtr endptr)
{
	XLogSegNo	_logSegNo;
	int			lf;
	bool		use_existent;

	XLByteToPrevSeg(endptr, _logSegNo);
	if ((endptr - 1) % XLogSegSize >= (uint32) (0.75 * XLogSegSize))
	{
		_logSegNo++;
		use_existent = true;
		lf = XLogFileInit(_logSegNo, &use_existent, true);
		close(lf);
		if (!use_existent)
			CheckpointStats.ckpt_segs_added++;
	}
}

/*
 * Throws an error if the given log segment has already been removed or
 * recycled. The caller should only pass a segment that it knows to have
 * existed while the server has been running, as this function always
 * succeeds if no WAL segments have been removed since startup.
 * 'tli' is only used in the error message.
 */
void
CheckXLogRemoved(XLogSegNo segno, TimeLineID tli)
{
	/* use volatile pointer to prevent code rearrangement */
	volatile XLogCtlData *xlogctl = XLogCtl;
	XLogSegNo	lastRemovedSegNo;

	SpinLockAcquire(&xlogctl->info_lck);
	lastRemovedSegNo = xlogctl->lastRemovedSegNo;
	SpinLockRelease(&xlogctl->info_lck);

	if (segno <= lastRemovedSegNo)
	{
		char		filename[MAXFNAMELEN];

		XLogFileName(filename, tli, segno);
		ereport(ERROR,
				(errcode_for_file_access(),
				 errmsg("requested WAL segment %s has already been removed",
						filename)));
	}
}

/*
 * Update the last removed segno pointer in shared memory, to reflect
 * that the given XLOG file has been removed.
 */
static void
UpdateLastRemovedPtr(char *filename)
{
	/* use volatile pointer to prevent code rearrangement */
	volatile XLogCtlData *xlogctl = XLogCtl;
	uint32		tli;
	XLogSegNo	segno;

	XLogFromFileName(filename, &tli, &segno);

	SpinLockAcquire(&xlogctl->info_lck);
	if (segno > xlogctl->lastRemovedSegNo)
		xlogctl->lastRemovedSegNo = segno;
	SpinLockRelease(&xlogctl->info_lck);
}

/*
 * Recycle or remove all log files older or equal to passed segno
 *
 * endptr is current (or recent) end of xlog; this is used to determine
 * whether we want to recycle rather than delete no-longer-wanted log files.
 */
static void
RemoveOldXlogFiles(XLogSegNo segno, XLogRecPtr endptr)
{
	XLogSegNo	endlogSegNo;
	int			max_advance;
	DIR		   *xldir;
	struct dirent *xlde;
	char		lastoff[MAXFNAMELEN];
	char		path[MAXPGPATH];

#ifdef WIN32
	char		newpath[MAXPGPATH];
#endif
	struct stat statbuf;

	/*
	 * Initialize info about where to try to recycle to.  We allow recycling
	 * segments up to XLOGfileslop segments beyond the current XLOG location.
	 */
	XLByteToPrevSeg(endptr, endlogSegNo);
	max_advance = XLOGfileslop;

	xldir = AllocateDir(XLOGDIR);
	if (xldir == NULL)
		ereport(ERROR,
				(errcode_for_file_access(),
				 errmsg("could not open transaction log directory \"%s\": %m",
						XLOGDIR)));

	/*
	 * Construct a filename of the last segment to be kept. The timeline ID
	 * doesn't matter, we ignore that in the comparison. (During recovery,
	 * ThisTimeLineID isn't set, so we can't use that.)
	 */
	XLogFileName(lastoff, 0, segno);

	elog(DEBUG2, "attempting to remove WAL segments older than log file %s",
		 lastoff);

	while ((xlde = ReadDir(xldir, XLOGDIR)) != NULL)
	{
		/*
		 * We ignore the timeline part of the XLOG segment identifiers in
		 * deciding whether a segment is still needed.	This ensures that we
		 * won't prematurely remove a segment from a parent timeline. We could
		 * probably be a little more proactive about removing segments of
		 * non-parent timelines, but that would be a whole lot more
		 * complicated.
		 *
		 * We use the alphanumeric sorting property of the filenames to decide
		 * which ones are earlier than the lastoff segment.
		 */
		if (strlen(xlde->d_name) == 24 &&
			strspn(xlde->d_name, "0123456789ABCDEF") == 24 &&
			strcmp(xlde->d_name + 8, lastoff + 8) <= 0)
		{
			if (XLogArchiveCheckDone(xlde->d_name))
			{
				snprintf(path, MAXPGPATH, XLOGDIR "/%s", xlde->d_name);

				/* Update the last removed location in shared memory first */
				UpdateLastRemovedPtr(xlde->d_name);

				/*
				 * Before deleting the file, see if it can be recycled as a
				 * future log segment. Only recycle normal files, pg_standby
				 * for example can create symbolic links pointing to a
				 * separate archive directory.
				 */
				if (lstat(path, &statbuf) == 0 && S_ISREG(statbuf.st_mode) &&
					InstallXLogFileSegment(&endlogSegNo, path,
										   true, &max_advance, true))
				{
					ereport(DEBUG2,
							(errmsg("recycled transaction log file \"%s\"",
									xlde->d_name)));
					CheckpointStats.ckpt_segs_recycled++;
					/* Needn't recheck that slot on future iterations */
					if (max_advance > 0)
					{
						endlogSegNo++;
						max_advance--;
					}
				}
				else
				{
					/* No need for any more future segments... */
					int			rc;

					ereport(DEBUG2,
							(errmsg("removing transaction log file \"%s\"",
									xlde->d_name)));

#ifdef WIN32

					/*
					 * On Windows, if another process (e.g another backend)
					 * holds the file open in FILE_SHARE_DELETE mode, unlink
					 * will succeed, but the file will still show up in
					 * directory listing until the last handle is closed. To
					 * avoid confusing the lingering deleted file for a live
					 * WAL file that needs to be archived, rename it before
					 * deleting it.
					 *
					 * If another process holds the file open without
					 * FILE_SHARE_DELETE flag, rename will fail. We'll try
					 * again at the next checkpoint.
					 */
					snprintf(newpath, MAXPGPATH, "%s.deleted", path);
					if (rename(path, newpath) != 0)
					{
						ereport(LOG,
								(errcode_for_file_access(),
								 errmsg("could not rename old transaction log file \"%s\": %m",
										path)));
						continue;
					}
					rc = unlink(newpath);
#else
					rc = unlink(path);
#endif
					if (rc != 0)
					{
						ereport(LOG,
								(errcode_for_file_access(),
								 errmsg("could not remove old transaction log file \"%s\": %m",
										path)));
						continue;
					}
					CheckpointStats.ckpt_segs_removed++;
				}

				XLogArchiveCleanup(xlde->d_name);
			}
		}
	}

	FreeDir(xldir);
}

/*
 * Verify whether pg_xlog and pg_xlog/archive_status exist.
 * If the latter does not exist, recreate it.
 *
 * It is not the goal of this function to verify the contents of these
 * directories, but to help in cases where someone has performed a cluster
 * copy for PITR purposes but omitted pg_xlog from the copy.
 *
 * We could also recreate pg_xlog if it doesn't exist, but a deliberate
 * policy decision was made not to.  It is fairly common for pg_xlog to be
 * a symlink, and if that was the DBA's intent then automatically making a
 * plain directory would result in degraded performance with no notice.
 */
static void
ValidateXLOGDirectoryStructure(void)
{
	char		path[MAXPGPATH];
	struct stat stat_buf;

	/* Check for pg_xlog; if it doesn't exist, error out */
	if (stat(XLOGDIR, &stat_buf) != 0 ||
		!S_ISDIR(stat_buf.st_mode))
		ereport(FATAL,
				(errmsg("required WAL directory \"%s\" does not exist",
						XLOGDIR)));

	/* Check for archive_status */
	snprintf(path, MAXPGPATH, XLOGDIR "/archive_status");
	if (stat(path, &stat_buf) == 0)
	{
		/* Check for weird cases where it exists but isn't a directory */
		if (!S_ISDIR(stat_buf.st_mode))
			ereport(FATAL,
					(errmsg("required WAL directory \"%s\" does not exist",
							path)));
	}
	else
	{
		ereport(LOG,
				(errmsg("creating missing WAL directory \"%s\"", path)));
		if (mkdir(path, S_IRWXU) < 0)
			ereport(FATAL,
					(errmsg("could not create missing directory \"%s\": %m",
							path)));
	}
}

/*
 * Remove previous backup history files.  This also retries creation of
 * .ready files for any backup history files for which XLogArchiveNotify
 * failed earlier.
 */
static void
CleanupBackupHistory(void)
{
	DIR		   *xldir;
	struct dirent *xlde;
	char		path[MAXPGPATH];

	xldir = AllocateDir(XLOGDIR);
	if (xldir == NULL)
		ereport(ERROR,
				(errcode_for_file_access(),
				 errmsg("could not open transaction log directory \"%s\": %m",
						XLOGDIR)));

	while ((xlde = ReadDir(xldir, XLOGDIR)) != NULL)
	{
		if (strlen(xlde->d_name) > 24 &&
			strspn(xlde->d_name, "0123456789ABCDEF") == 24 &&
			strcmp(xlde->d_name + strlen(xlde->d_name) - strlen(".backup"),
				   ".backup") == 0)
		{
			if (XLogArchiveCheckDone(xlde->d_name))
			{
				ereport(DEBUG2,
				(errmsg("removing transaction log backup history file \"%s\"",
						xlde->d_name)));
				snprintf(path, MAXPGPATH, XLOGDIR "/%s", xlde->d_name);
				unlink(path);
				XLogArchiveCleanup(xlde->d_name);
			}
		}
	}

	FreeDir(xldir);
}

/*
 * Restore a full-page image from a backup block attached to an XLOG record.
 *
 * lsn: LSN of the XLOG record being replayed
 * record: the complete XLOG record
 * block_index: which backup block to restore (0 .. XLR_MAX_BKP_BLOCKS - 1)
 * get_cleanup_lock: TRUE to get a cleanup rather than plain exclusive lock
 * keep_buffer: TRUE to return the buffer still locked and pinned
 *
 * Returns the buffer number containing the page.  Note this is not terribly
 * useful unless keep_buffer is specified as TRUE.
 *
 * Note: when a backup block is available in XLOG, we restore it
 * unconditionally, even if the page in the database appears newer.
 * This is to protect ourselves against database pages that were partially
 * or incorrectly written during a crash.  We assume that the XLOG data
 * must be good because it has passed a CRC check, while the database
 * page might not be.  This will force us to replay all subsequent
 * modifications of the page that appear in XLOG, rather than possibly
 * ignoring them as already applied, but that's not a huge drawback.
 *
 * If 'get_cleanup_lock' is true, a cleanup lock is obtained on the buffer,
 * else a normal exclusive lock is used.  During crash recovery, that's just
 * pro forma because there can't be any regular backends in the system, but
 * in hot standby mode the distinction is important.
 *
 * If 'keep_buffer' is true, return without releasing the buffer lock and pin;
 * then caller is responsible for doing UnlockReleaseBuffer() later.  This
 * is needed in some cases when replaying XLOG records that touch multiple
 * pages, to prevent inconsistent states from being visible to other backends.
 * (Again, that's only important in hot standby mode.)
 */
Buffer
RestoreBackupBlock(XLogRecPtr lsn, XLogRecord *record, int block_index,
				   bool get_cleanup_lock, bool keep_buffer)
{
	Buffer		buffer;
	Page		page;
	BkpBlock	bkpb;
	char	   *blk;
	int			i;

	/* Locate requested BkpBlock in the record */
	blk = (char *) XLogRecGetData(record) + record->xl_len;
	for (i = 0; i < XLR_MAX_BKP_BLOCKS; i++)
	{
		if (!(record->xl_info & XLR_BKP_BLOCK(i)))
			continue;

		memcpy(&bkpb, blk, sizeof(BkpBlock));
		blk += sizeof(BkpBlock);

		if (i == block_index)
		{
			/* Found it, apply the update */
			buffer = XLogReadBufferExtended(bkpb.node, bkpb.fork, bkpb.block,
											RBM_ZERO);
			Assert(BufferIsValid(buffer));
			if (get_cleanup_lock)
				LockBufferForCleanup(buffer);
			else
				LockBuffer(buffer, BUFFER_LOCK_EXCLUSIVE);

			page = (Page) BufferGetPage(buffer);

			if (bkpb.hole_length == 0)
			{
				memcpy((char *) page, blk, BLCKSZ);
			}
			else
			{
				memcpy((char *) page, blk, bkpb.hole_offset);
				/* must zero-fill the hole */
				MemSet((char *) page + bkpb.hole_offset, 0, bkpb.hole_length);
				memcpy((char *) page + (bkpb.hole_offset + bkpb.hole_length),
					   blk + bkpb.hole_offset,
					   BLCKSZ - (bkpb.hole_offset + bkpb.hole_length));
			}

			PageSetLSN(page, lsn);
			PageSetTLI(page, ThisTimeLineID);
			MarkBufferDirty(buffer);

			if (!keep_buffer)
				UnlockReleaseBuffer(buffer);

			return buffer;
		}

		blk += BLCKSZ - bkpb.hole_length;
	}

	/* Caller specified a bogus block_index */
	elog(ERROR, "failed to restore block_index %d", block_index);
	return InvalidBuffer;		/* keep compiler quiet */
}

/*
 * Attempt to read an XLOG record.
 *
 * If RecPtr is not NULL, try to read a record at that position.  Otherwise
 * try to read a record just after the last one previously read.
 *
 * If no valid record is available, returns NULL, or fails if emode is PANIC.
 * (emode must be either PANIC, LOG). In standby mode, retries until a valid
 * record is available.
 *
 * The record is copied into readRecordBuf, so that on successful return,
 * the returned record pointer always points there.
 */
static XLogRecord *
ReadRecord(XLogReaderState *xlogreader, XLogRecPtr RecPtr, int emode,
		   bool fetching_ckpt)
{
	XLogRecord *record;
	XLogPageReadPrivate *private = (XLogPageReadPrivate *) xlogreader->private_data;

	/* Pass through parameters to XLogPageRead */
	private->fetching_ckpt = fetching_ckpt;
	private->emode = emode;
	private->randAccess = (RecPtr != InvalidXLogRecPtr);

	/* This is the first attempt to read this page. */
	lastSourceFailed = false;

	for (;;)
	{
		char   *errormsg;

		record = XLogReadRecord(xlogreader, RecPtr, &errormsg);
		ReadRecPtr = xlogreader->ReadRecPtr;
		EndRecPtr = xlogreader->EndRecPtr;
		if (record == NULL)
		{
			if (readFile >= 0)
			{
				close(readFile);
				readFile = -1;
			}

			/*
			 * We only end up here without a message when XLogPageRead() failed
			 * - in that case we already logged something.
			 * In standby_mode that only happens if we have been triggered, so
			 * we shouldn't loop anymore in that case.
			 */
			if (errormsg)
				ereport(emode_for_corrupt_record(emode,
												 RecPtr ? RecPtr : EndRecPtr),
						(errmsg_internal("%s", errormsg) /* already translated */));
		}
		/*
		 * Check page TLI is one of the expected values.
		 */
		else if (!tliInHistory(xlogreader->latestPageTLI, expectedTLEs))
		{
			char		fname[MAXFNAMELEN];
			XLogSegNo segno;
			int32 offset;

			XLByteToSeg(xlogreader->latestPagePtr, segno);
			offset = xlogreader->latestPagePtr % XLogSegSize;
			XLogFileName(fname, xlogreader->readPageTLI, segno);
			ereport(emode_for_corrupt_record(emode,
											 RecPtr ? RecPtr : EndRecPtr),
					(errmsg("unexpected timeline ID %u in log segment %s, offset %u",
							xlogreader->latestPageTLI,
							fname,
							offset)));
			record = NULL;
		}
<<<<<<< HEAD
	} while (standby_mode && record == NULL && !CheckForStandbyTrigger());
=======
>>>>>>> c8056592

		if (record)
		{
			/* Great, got a record */
			return record;
		}
		else
		{
			/* No valid record available from this source */
			lastSourceFailed = true;

			/*
			 * If archive recovery was requested, but we were still doing crash
			 * recovery, switch to archive recovery and retry using the offline
			 * archive. We have now replayed all the valid WAL in pg_xlog, so
			 * we are presumably now consistent.
			 *
			 * We require that there's at least some valid WAL present in
			 * pg_xlog, however (!fetch_ckpt). We could recover using the WAL
			 * from the archive, even if pg_xlog is completely empty, but we'd
			 * have no idea how far we'd have to replay to reach consistency.
			 * So err on the safe side and give up.
			 */
			if (!InArchiveRecovery && ArchiveRecoveryRequested &&
				!fetching_ckpt)
			{
				ereport(DEBUG1,
						(errmsg_internal("reached end of WAL in pg_xlog, entering archive recovery")));
				InArchiveRecovery = true;
				if (StandbyModeRequested)
					StandbyMode = true;

				/* initialize minRecoveryPoint to this record */
				LWLockAcquire(ControlFileLock, LW_EXCLUSIVE);
				ControlFile->state = DB_IN_ARCHIVE_RECOVERY;
				if (ControlFile->minRecoveryPoint < EndRecPtr)
				{
					ControlFile->minRecoveryPoint = EndRecPtr;
					ControlFile->minRecoveryPointTLI = ThisTimeLineID;
				}
				/* update local copy */
				minRecoveryPoint = ControlFile->minRecoveryPoint;
				minRecoveryPointTLI = ControlFile->minRecoveryPointTLI;

				UpdateControlFile();
				LWLockRelease(ControlFileLock);

				CheckRecoveryConsistency();

				/*
				 * Before we retry, reset lastSourceFailed and currentSource
				 * so that we will check the archive next.
				 */
				lastSourceFailed = false;
				currentSource = 0;

				continue;
			}

			/* In standby mode, loop back to retry. Otherwise, give up. */
			if (StandbyMode && !CheckForStandbyTrigger())
				continue;
			else
				return NULL;
		}
	}
}

/*
 * Scan for new timelines that might have appeared in the archive since we
 * started recovery.
 *
 * If there are any, the function changes recovery target TLI to the latest
 * one and returns 'true'.
 */
static bool
rescanLatestTimeLine(void)
{
	List	   *newExpectedTLEs;
	bool		found;
	ListCell   *cell;
	TimeLineID	newtarget;
	TimeLineID	oldtarget = recoveryTargetTLI;
	TimeLineHistoryEntry *currentTle = NULL;

	newtarget = findNewestTimeLine(recoveryTargetTLI);
	if (newtarget == recoveryTargetTLI)
	{
		/* No new timelines found */
		return false;
	}

	/*
	 * Determine the list of expected TLIs for the new TLI
	 */

	newExpectedTLEs = readTimeLineHistory(newtarget);

	/*
	 * If the current timeline is not part of the history of the new
	 * timeline, we cannot proceed to it.
	 */
	found = false;
	foreach (cell, newExpectedTLEs)
	{
		currentTle = (TimeLineHistoryEntry *) lfirst(cell);

		if (currentTle->tli == recoveryTargetTLI)
		{
			found = true;
			break;
		}
	}
	if (!found)
	{
		ereport(LOG,
				(errmsg("new timeline %u is not a child of database system timeline %u",
						newtarget,
						ThisTimeLineID)));
		return false;
	}

	/*
	 * The current timeline was found in the history file, but check that the
	 * next timeline was forked off from it *after* the current recovery
	 * location.
	 */
	if (currentTle->end < EndRecPtr)
	{
		ereport(LOG,
				(errmsg("new timeline %u forked off current database system timeline %u before current recovery point %X/%X",
						newtarget,
						ThisTimeLineID,
						(uint32) (EndRecPtr >> 32), (uint32) EndRecPtr)));
		return false;
	}

	/* The new timeline history seems valid. Switch target */
	recoveryTargetTLI = newtarget;
	list_free_deep(expectedTLEs);
	expectedTLEs = newExpectedTLEs;

	/*
	 * As in StartupXLOG(), try to ensure we have all the history files
	 * between the old target and new target in pg_xlog.
	 */
	restoreTimeLineHistoryFiles(oldtarget + 1, newtarget);

	ereport(LOG,
			(errmsg("new target timeline is %u",
					recoveryTargetTLI)));

	return true;
}

/*
 * I/O routines for pg_control
 *
 * *ControlFile is a buffer in shared memory that holds an image of the
 * contents of pg_control.	WriteControlFile() initializes pg_control
 * given a preloaded buffer, ReadControlFile() loads the buffer from
 * the pg_control file (during postmaster or standalone-backend startup),
 * and UpdateControlFile() rewrites pg_control after we modify xlog state.
 *
 * For simplicity, WriteControlFile() initializes the fields of pg_control
 * that are related to checking backend/database compatibility, and
 * ReadControlFile() verifies they are correct.  We could split out the
 * I/O and compatibility-check functions, but there seems no need currently.
 */
static void
WriteControlFile(void)
{
	int			fd;
	char		buffer[PG_CONTROL_SIZE];		/* need not be aligned */

	/*
	 * Initialize version and compatibility-check fields
	 */
	ControlFile->pg_control_version = PG_CONTROL_VERSION;
	ControlFile->catalog_version_no = CATALOG_VERSION_NO;

	ControlFile->maxAlign = MAXIMUM_ALIGNOF;
	ControlFile->floatFormat = FLOATFORMAT_VALUE;

	ControlFile->blcksz = BLCKSZ;
	ControlFile->relseg_size = RELSEG_SIZE;
	ControlFile->xlog_blcksz = XLOG_BLCKSZ;
	ControlFile->xlog_seg_size = XLOG_SEG_SIZE;

	ControlFile->nameDataLen = NAMEDATALEN;
	ControlFile->indexMaxKeys = INDEX_MAX_KEYS;

	ControlFile->toast_max_chunk_size = TOAST_MAX_CHUNK_SIZE;

#ifdef HAVE_INT64_TIMESTAMP
	ControlFile->enableIntTimes = true;
#else
	ControlFile->enableIntTimes = false;
#endif
	ControlFile->float4ByVal = FLOAT4PASSBYVAL;
	ControlFile->float8ByVal = FLOAT8PASSBYVAL;

	/* Contents are protected with a CRC */
	INIT_CRC32(ControlFile->crc);
	COMP_CRC32(ControlFile->crc,
			   (char *) ControlFile,
			   offsetof(ControlFileData, crc));
	FIN_CRC32(ControlFile->crc);

	/*
	 * We write out PG_CONTROL_SIZE bytes into pg_control, zero-padding the
	 * excess over sizeof(ControlFileData).  This reduces the odds of
	 * premature-EOF errors when reading pg_control.  We'll still fail when we
	 * check the contents of the file, but hopefully with a more specific
	 * error than "couldn't read pg_control".
	 */
	if (sizeof(ControlFileData) > PG_CONTROL_SIZE)
		elog(PANIC, "sizeof(ControlFileData) is larger than PG_CONTROL_SIZE; fix either one");

	memset(buffer, 0, PG_CONTROL_SIZE);
	memcpy(buffer, ControlFile, sizeof(ControlFileData));

	fd = BasicOpenFile(XLOG_CONTROL_FILE,
					   O_RDWR | O_CREAT | O_EXCL | PG_BINARY,
					   S_IRUSR | S_IWUSR);
	if (fd < 0)
		ereport(PANIC,
				(errcode_for_file_access(),
				 errmsg("could not create control file \"%s\": %m",
						XLOG_CONTROL_FILE)));

	errno = 0;
	if (write(fd, buffer, PG_CONTROL_SIZE) != PG_CONTROL_SIZE)
	{
		/* if write didn't set errno, assume problem is no disk space */
		if (errno == 0)
			errno = ENOSPC;
		ereport(PANIC,
				(errcode_for_file_access(),
				 errmsg("could not write to control file: %m")));
	}

	if (pg_fsync(fd) != 0)
		ereport(PANIC,
				(errcode_for_file_access(),
				 errmsg("could not fsync control file: %m")));

	if (close(fd))
		ereport(PANIC,
				(errcode_for_file_access(),
				 errmsg("could not close control file: %m")));
}

static void
ReadControlFile(void)
{
	pg_crc32	crc;
	int			fd;

	/*
	 * Read data...
	 */
	fd = BasicOpenFile(XLOG_CONTROL_FILE,
					   O_RDWR | PG_BINARY,
					   S_IRUSR | S_IWUSR);
	if (fd < 0)
		ereport(PANIC,
				(errcode_for_file_access(),
				 errmsg("could not open control file \"%s\": %m",
						XLOG_CONTROL_FILE)));

	if (read(fd, ControlFile, sizeof(ControlFileData)) != sizeof(ControlFileData))
		ereport(PANIC,
				(errcode_for_file_access(),
				 errmsg("could not read from control file: %m")));

	close(fd);

	/*
	 * Check for expected pg_control format version.  If this is wrong, the
	 * CRC check will likely fail because we'll be checking the wrong number
	 * of bytes.  Complaining about wrong version will probably be more
	 * enlightening than complaining about wrong CRC.
	 */

	if (ControlFile->pg_control_version != PG_CONTROL_VERSION && ControlFile->pg_control_version % 65536 == 0 && ControlFile->pg_control_version / 65536 != 0)
		ereport(FATAL,
				(errmsg("database files are incompatible with server"),
				 errdetail("The database cluster was initialized with PG_CONTROL_VERSION %d (0x%08x),"
		 " but the server was compiled with PG_CONTROL_VERSION %d (0x%08x).",
			ControlFile->pg_control_version, ControlFile->pg_control_version,
						   PG_CONTROL_VERSION, PG_CONTROL_VERSION),
				 errhint("This could be a problem of mismatched byte ordering.  It looks like you need to initdb.")));

	if (ControlFile->pg_control_version != PG_CONTROL_VERSION)
		ereport(FATAL,
				(errmsg("database files are incompatible with server"),
				 errdetail("The database cluster was initialized with PG_CONTROL_VERSION %d,"
				  " but the server was compiled with PG_CONTROL_VERSION %d.",
						ControlFile->pg_control_version, PG_CONTROL_VERSION),
				 errhint("It looks like you need to initdb.")));

	/* Now check the CRC. */
	INIT_CRC32(crc);
	COMP_CRC32(crc,
			   (char *) ControlFile,
			   offsetof(ControlFileData, crc));
	FIN_CRC32(crc);

	if (!EQ_CRC32(crc, ControlFile->crc))
		ereport(FATAL,
				(errmsg("incorrect checksum in control file")));

	/*
	 * Do compatibility checking immediately.  If the database isn't
	 * compatible with the backend executable, we want to abort before we can
	 * possibly do any damage.
	 */
	if (ControlFile->catalog_version_no != CATALOG_VERSION_NO)
		ereport(FATAL,
				(errmsg("database files are incompatible with server"),
				 errdetail("The database cluster was initialized with CATALOG_VERSION_NO %d,"
				  " but the server was compiled with CATALOG_VERSION_NO %d.",
						ControlFile->catalog_version_no, CATALOG_VERSION_NO),
				 errhint("It looks like you need to initdb.")));
	if (ControlFile->maxAlign != MAXIMUM_ALIGNOF)
		ereport(FATAL,
				(errmsg("database files are incompatible with server"),
		   errdetail("The database cluster was initialized with MAXALIGN %d,"
					 " but the server was compiled with MAXALIGN %d.",
					 ControlFile->maxAlign, MAXIMUM_ALIGNOF),
				 errhint("It looks like you need to initdb.")));
	if (ControlFile->floatFormat != FLOATFORMAT_VALUE)
		ereport(FATAL,
				(errmsg("database files are incompatible with server"),
				 errdetail("The database cluster appears to use a different floating-point number format than the server executable."),
				 errhint("It looks like you need to initdb.")));
	if (ControlFile->blcksz != BLCKSZ)
		ereport(FATAL,
				(errmsg("database files are incompatible with server"),
			 errdetail("The database cluster was initialized with BLCKSZ %d,"
					   " but the server was compiled with BLCKSZ %d.",
					   ControlFile->blcksz, BLCKSZ),
				 errhint("It looks like you need to recompile or initdb.")));
	if (ControlFile->relseg_size != RELSEG_SIZE)
		ereport(FATAL,
				(errmsg("database files are incompatible with server"),
		errdetail("The database cluster was initialized with RELSEG_SIZE %d,"
				  " but the server was compiled with RELSEG_SIZE %d.",
				  ControlFile->relseg_size, RELSEG_SIZE),
				 errhint("It looks like you need to recompile or initdb.")));
	if (ControlFile->xlog_blcksz != XLOG_BLCKSZ)
		ereport(FATAL,
				(errmsg("database files are incompatible with server"),
		errdetail("The database cluster was initialized with XLOG_BLCKSZ %d,"
				  " but the server was compiled with XLOG_BLCKSZ %d.",
				  ControlFile->xlog_blcksz, XLOG_BLCKSZ),
				 errhint("It looks like you need to recompile or initdb.")));
	if (ControlFile->xlog_seg_size != XLOG_SEG_SIZE)
		ereport(FATAL,
				(errmsg("database files are incompatible with server"),
				 errdetail("The database cluster was initialized with XLOG_SEG_SIZE %d,"
					   " but the server was compiled with XLOG_SEG_SIZE %d.",
						   ControlFile->xlog_seg_size, XLOG_SEG_SIZE),
				 errhint("It looks like you need to recompile or initdb.")));
	if (ControlFile->nameDataLen != NAMEDATALEN)
		ereport(FATAL,
				(errmsg("database files are incompatible with server"),
		errdetail("The database cluster was initialized with NAMEDATALEN %d,"
				  " but the server was compiled with NAMEDATALEN %d.",
				  ControlFile->nameDataLen, NAMEDATALEN),
				 errhint("It looks like you need to recompile or initdb.")));
	if (ControlFile->indexMaxKeys != INDEX_MAX_KEYS)
		ereport(FATAL,
				(errmsg("database files are incompatible with server"),
				 errdetail("The database cluster was initialized with INDEX_MAX_KEYS %d,"
					  " but the server was compiled with INDEX_MAX_KEYS %d.",
						   ControlFile->indexMaxKeys, INDEX_MAX_KEYS),
				 errhint("It looks like you need to recompile or initdb.")));
	if (ControlFile->toast_max_chunk_size != TOAST_MAX_CHUNK_SIZE)
		ereport(FATAL,
				(errmsg("database files are incompatible with server"),
				 errdetail("The database cluster was initialized with TOAST_MAX_CHUNK_SIZE %d,"
				" but the server was compiled with TOAST_MAX_CHUNK_SIZE %d.",
			  ControlFile->toast_max_chunk_size, (int) TOAST_MAX_CHUNK_SIZE),
				 errhint("It looks like you need to recompile or initdb.")));

#ifdef HAVE_INT64_TIMESTAMP
	if (ControlFile->enableIntTimes != true)
		ereport(FATAL,
				(errmsg("database files are incompatible with server"),
				 errdetail("The database cluster was initialized without HAVE_INT64_TIMESTAMP"
				  " but the server was compiled with HAVE_INT64_TIMESTAMP."),
				 errhint("It looks like you need to recompile or initdb.")));
#else
	if (ControlFile->enableIntTimes != false)
		ereport(FATAL,
				(errmsg("database files are incompatible with server"),
				 errdetail("The database cluster was initialized with HAVE_INT64_TIMESTAMP"
			   " but the server was compiled without HAVE_INT64_TIMESTAMP."),
				 errhint("It looks like you need to recompile or initdb.")));
#endif

#ifdef USE_FLOAT4_BYVAL
	if (ControlFile->float4ByVal != true)
		ereport(FATAL,
				(errmsg("database files are incompatible with server"),
				 errdetail("The database cluster was initialized without USE_FLOAT4_BYVAL"
					  " but the server was compiled with USE_FLOAT4_BYVAL."),
				 errhint("It looks like you need to recompile or initdb.")));
#else
	if (ControlFile->float4ByVal != false)
		ereport(FATAL,
				(errmsg("database files are incompatible with server"),
		errdetail("The database cluster was initialized with USE_FLOAT4_BYVAL"
				  " but the server was compiled without USE_FLOAT4_BYVAL."),
				 errhint("It looks like you need to recompile or initdb.")));
#endif

#ifdef USE_FLOAT8_BYVAL
	if (ControlFile->float8ByVal != true)
		ereport(FATAL,
				(errmsg("database files are incompatible with server"),
				 errdetail("The database cluster was initialized without USE_FLOAT8_BYVAL"
					  " but the server was compiled with USE_FLOAT8_BYVAL."),
				 errhint("It looks like you need to recompile or initdb.")));
#else
	if (ControlFile->float8ByVal != false)
		ereport(FATAL,
				(errmsg("database files are incompatible with server"),
		errdetail("The database cluster was initialized with USE_FLOAT8_BYVAL"
				  " but the server was compiled without USE_FLOAT8_BYVAL."),
				 errhint("It looks like you need to recompile or initdb.")));
#endif
}

void
UpdateControlFile(void)
{
	int			fd;

	INIT_CRC32(ControlFile->crc);
	COMP_CRC32(ControlFile->crc,
			   (char *) ControlFile,
			   offsetof(ControlFileData, crc));
	FIN_CRC32(ControlFile->crc);

	fd = BasicOpenFile(XLOG_CONTROL_FILE,
					   O_RDWR | PG_BINARY,
					   S_IRUSR | S_IWUSR);
	if (fd < 0)
		ereport(PANIC,
				(errcode_for_file_access(),
				 errmsg("could not open control file \"%s\": %m",
						XLOG_CONTROL_FILE)));

	errno = 0;
	if (write(fd, ControlFile, sizeof(ControlFileData)) != sizeof(ControlFileData))
	{
		/* if write didn't set errno, assume problem is no disk space */
		if (errno == 0)
			errno = ENOSPC;
		ereport(PANIC,
				(errcode_for_file_access(),
				 errmsg("could not write to control file: %m")));
	}

	if (pg_fsync(fd) != 0)
		ereport(PANIC,
				(errcode_for_file_access(),
				 errmsg("could not fsync control file: %m")));

	if (close(fd))
		ereport(PANIC,
				(errcode_for_file_access(),
				 errmsg("could not close control file: %m")));
}

/*
 * Returns the unique system identifier from control file.
 */
uint64
GetSystemIdentifier(void)
{
	Assert(ControlFile != NULL);
	return ControlFile->system_identifier;
}

/*
 * Returns a fake LSN for unlogged relations.
 *
 * Each call generates an LSN that is greater than any previous value
 * returned. The current counter value is saved and restored across clean
 * shutdowns, but like unlogged relations, does not survive a crash. This can
 * be used in lieu of real LSN values returned by XLogInsert, if you need an
 * LSN-like increasing sequence of numbers without writing any WAL.
 */
XLogRecPtr
GetFakeLSNForUnloggedRel(void)
{
	XLogRecPtr nextUnloggedLSN;

	/* use volatile pointer to prevent code rearrangement */
	volatile XLogCtlData *xlogctl = XLogCtl;

	/* increment the unloggedLSN counter, need SpinLock */
	SpinLockAcquire(&xlogctl->ulsn_lck);
	nextUnloggedLSN = xlogctl->unloggedLSN++;
	SpinLockRelease(&xlogctl->ulsn_lck);

	return nextUnloggedLSN;
}

/*
 * Auto-tune the number of XLOG buffers.
 *
 * The preferred setting for wal_buffers is about 3% of shared_buffers, with
 * a maximum of one XLOG segment (there is little reason to think that more
 * is helpful, at least so long as we force an fsync when switching log files)
 * and a minimum of 8 blocks (which was the default value prior to PostgreSQL
 * 9.1, when auto-tuning was added).
 *
 * This should not be called until NBuffers has received its final value.
 */
static int
XLOGChooseNumBuffers(void)
{
	int			xbuffers;

	xbuffers = NBuffers / 32;
	if (xbuffers > XLOG_SEG_SIZE / XLOG_BLCKSZ)
		xbuffers = XLOG_SEG_SIZE / XLOG_BLCKSZ;
	if (xbuffers < 8)
		xbuffers = 8;
	return xbuffers;
}

/*
 * GUC check_hook for wal_buffers
 */
bool
check_wal_buffers(int *newval, void **extra, GucSource source)
{
	/*
	 * -1 indicates a request for auto-tune.
	 */
	if (*newval == -1)
	{
		/*
		 * If we haven't yet changed the boot_val default of -1, just let it
		 * be.	We'll fix it when XLOGShmemSize is called.
		 */
		if (XLOGbuffers == -1)
			return true;

		/* Otherwise, substitute the auto-tune value */
		*newval = XLOGChooseNumBuffers();
	}

	/*
	 * We clamp manually-set values to at least 4 blocks.  Prior to PostgreSQL
	 * 9.1, a minimum of 4 was enforced by guc.c, but since that is no longer
	 * the case, we just silently treat such values as a request for the
	 * minimum.  (We could throw an error instead, but that doesn't seem very
	 * helpful.)
	 */
	if (*newval < 4)
		*newval = 4;

	return true;
}

/*
 * Initialization of shared memory for XLOG
 */
Size
XLOGShmemSize(void)
{
	Size		size;

	/*
	 * If the value of wal_buffers is -1, use the preferred auto-tune value.
	 * This isn't an amazingly clean place to do this, but we must wait till
	 * NBuffers has received its final value, and must do it before using the
	 * value of XLOGbuffers to do anything important.
	 */
	if (XLOGbuffers == -1)
	{
		char		buf[32];

		snprintf(buf, sizeof(buf), "%d", XLOGChooseNumBuffers());
		SetConfigOption("wal_buffers", buf, PGC_POSTMASTER, PGC_S_OVERRIDE);
	}
	Assert(XLOGbuffers > 0);

	/* XLogCtl */
	size = sizeof(XLogCtlData);
	/* xlblocks array */
	size = add_size(size, mul_size(sizeof(XLogRecPtr), XLOGbuffers));
	/* extra alignment padding for XLOG I/O buffers */
	size = add_size(size, ALIGNOF_XLOG_BUFFER);
	/* and the buffers themselves */
	size = add_size(size, mul_size(XLOG_BLCKSZ, XLOGbuffers));

	/*
	 * Note: we don't count ControlFileData, it comes out of the "slop factor"
	 * added by CreateSharedMemoryAndSemaphores.  This lets us use this
	 * routine again below to compute the actual allocation size.
	 */

	return size;
}

void
XLOGShmemInit(void)
{
	bool		foundCFile,
				foundXLog;
	char	   *allocptr;

	ControlFile = (ControlFileData *)
		ShmemInitStruct("Control File", sizeof(ControlFileData), &foundCFile);
	XLogCtl = (XLogCtlData *)
		ShmemInitStruct("XLOG Ctl", XLOGShmemSize(), &foundXLog);

	if (foundCFile || foundXLog)
	{
		/* both should be present or neither */
		Assert(foundCFile && foundXLog);
		return;
	}

	memset(XLogCtl, 0, sizeof(XLogCtlData));

	/*
	 * Since XLogCtlData contains XLogRecPtr fields, its sizeof should be a
	 * multiple of the alignment for same, so no extra alignment padding is
	 * needed here.
	 */
	allocptr = ((char *) XLogCtl) + sizeof(XLogCtlData);
	XLogCtl->xlblocks = (XLogRecPtr *) allocptr;
	memset(XLogCtl->xlblocks, 0, sizeof(XLogRecPtr) * XLOGbuffers);
	allocptr += sizeof(XLogRecPtr) * XLOGbuffers;

	/*
	 * Align the start of the page buffers to an ALIGNOF_XLOG_BUFFER boundary.
	 */
	allocptr = (char *) TYPEALIGN(ALIGNOF_XLOG_BUFFER, allocptr);
	XLogCtl->pages = allocptr;
	memset(XLogCtl->pages, 0, (Size) XLOG_BLCKSZ * XLOGbuffers);

	/*
	 * Do basic initialization of XLogCtl shared data. (StartupXLOG will fill
	 * in additional info.)
	 */
	XLogCtl->XLogCacheBlck = XLOGbuffers - 1;
	XLogCtl->SharedRecoveryInProgress = true;
	XLogCtl->SharedHotStandbyActive = false;
	XLogCtl->WalWriterSleeping = false;
	XLogCtl->Insert.currpage = (XLogPageHeader) (XLogCtl->pages);
	SpinLockInit(&XLogCtl->info_lck);
	SpinLockInit(&XLogCtl->ulsn_lck);
	InitSharedLatch(&XLogCtl->recoveryWakeupLatch);

	/*
	 * If we are not in bootstrap mode, pg_control should already exist. Read
	 * and validate it immediately (see comments in ReadControlFile() for the
	 * reasons why).
	 */
	if (!IsBootstrapProcessingMode())
		ReadControlFile();
}

/*
 * This func must be called ONCE on system install.  It creates pg_control
 * and the initial XLOG segment.
 */
void
BootStrapXLOG(void)
{
	CheckPoint	checkPoint;
	char	   *buffer;
	XLogPageHeader page;
	XLogLongPageHeader longpage;
	XLogRecord *record;
	bool		use_existent;
	uint64		sysidentifier;
	struct timeval tv;
	pg_crc32	crc;

	/*
	 * Select a hopefully-unique system identifier code for this installation.
	 * We use the result of gettimeofday(), including the fractional seconds
	 * field, as being about as unique as we can easily get.  (Think not to
	 * use random(), since it hasn't been seeded and there's no portable way
	 * to seed it other than the system clock value...)  The upper half of the
	 * uint64 value is just the tv_sec part, while the lower half is the XOR
	 * of tv_sec and tv_usec.  This is to ensure that we don't lose uniqueness
	 * unnecessarily if "uint64" is really only 32 bits wide.  A person
	 * knowing this encoding can determine the initialization time of the
	 * installation, which could perhaps be useful sometimes.
	 */
	gettimeofday(&tv, NULL);
	sysidentifier = ((uint64) tv.tv_sec) << 32;
	sysidentifier |= (uint32) (tv.tv_sec | tv.tv_usec);

	/* First timeline ID is always 1 */
	ThisTimeLineID = 1;

	/* page buffer must be aligned suitably for O_DIRECT */
	buffer = (char *) palloc(XLOG_BLCKSZ + ALIGNOF_XLOG_BUFFER);
	page = (XLogPageHeader) TYPEALIGN(ALIGNOF_XLOG_BUFFER, buffer);
	memset(page, 0, XLOG_BLCKSZ);

	/*
	 * Set up information for the initial checkpoint record
	 *
	 * The initial checkpoint record is written to the beginning of the WAL
	 * segment with logid=0 logseg=1. The very first WAL segment, 0/0, is not
	 * used, so that we can use 0/0 to mean "before any valid WAL segment".
	 */
	checkPoint.redo = XLogSegSize + SizeOfXLogLongPHD;
	checkPoint.ThisTimeLineID = ThisTimeLineID;
	checkPoint.PrevTimeLineID = ThisTimeLineID;
	checkPoint.fullPageWrites = fullPageWrites;
	checkPoint.nextXidEpoch = 0;
	checkPoint.nextXid = FirstNormalTransactionId;
	checkPoint.nextOid = FirstBootstrapObjectId;
	checkPoint.nextMulti = FirstMultiXactId;
	checkPoint.nextMultiOffset = 0;
	checkPoint.oldestXid = FirstNormalTransactionId;
	checkPoint.oldestXidDB = TemplateDbOid;
	checkPoint.oldestMulti = FirstMultiXactId;
	checkPoint.oldestMultiDB = TemplateDbOid;
	checkPoint.time = (pg_time_t) time(NULL);
	checkPoint.oldestActiveXid = InvalidTransactionId;

	ShmemVariableCache->nextXid = checkPoint.nextXid;
	ShmemVariableCache->nextOid = checkPoint.nextOid;
	ShmemVariableCache->oidCount = 0;
	MultiXactSetNextMXact(checkPoint.nextMulti, checkPoint.nextMultiOffset);
	SetTransactionIdLimit(checkPoint.oldestXid, checkPoint.oldestXidDB);
	SetMultiXactIdLimit(checkPoint.oldestMulti, checkPoint.oldestMultiDB);

	/* Set up the XLOG page header */
	page->xlp_magic = XLOG_PAGE_MAGIC;
	page->xlp_info = XLP_LONG_HEADER;
	page->xlp_tli = ThisTimeLineID;
	page->xlp_pageaddr = XLogSegSize;
	longpage = (XLogLongPageHeader) page;
	longpage->xlp_sysid = sysidentifier;
	longpage->xlp_seg_size = XLogSegSize;
	longpage->xlp_xlog_blcksz = XLOG_BLCKSZ;

	/* Insert the initial checkpoint record */
	record = (XLogRecord *) ((char *) page + SizeOfXLogLongPHD);
	record->xl_prev = 0;
	record->xl_xid = InvalidTransactionId;
	record->xl_tot_len = SizeOfXLogRecord + sizeof(checkPoint);
	record->xl_len = sizeof(checkPoint);
	record->xl_info = XLOG_CHECKPOINT_SHUTDOWN;
	record->xl_rmid = RM_XLOG_ID;
	memcpy(XLogRecGetData(record), &checkPoint, sizeof(checkPoint));

	INIT_CRC32(crc);
	COMP_CRC32(crc, &checkPoint, sizeof(checkPoint));
	COMP_CRC32(crc, (char *) record, offsetof(XLogRecord, xl_crc));
	FIN_CRC32(crc);
	record->xl_crc = crc;

	/* Create first XLOG segment file */
	use_existent = false;
	openLogFile = XLogFileInit(1, &use_existent, false);

	/* Write the first page with the initial record */
	errno = 0;
	if (write(openLogFile, page, XLOG_BLCKSZ) != XLOG_BLCKSZ)
	{
		/* if write didn't set errno, assume problem is no disk space */
		if (errno == 0)
			errno = ENOSPC;
		ereport(PANIC,
				(errcode_for_file_access(),
			  errmsg("could not write bootstrap transaction log file: %m")));
	}

	if (pg_fsync(openLogFile) != 0)
		ereport(PANIC,
				(errcode_for_file_access(),
			  errmsg("could not fsync bootstrap transaction log file: %m")));

	if (close(openLogFile))
		ereport(PANIC,
				(errcode_for_file_access(),
			  errmsg("could not close bootstrap transaction log file: %m")));

	openLogFile = -1;

	/* Now create pg_control */

	memset(ControlFile, 0, sizeof(ControlFileData));
	/* Initialize pg_control status fields */
	ControlFile->system_identifier = sysidentifier;
	ControlFile->state = DB_SHUTDOWNED;
	ControlFile->time = checkPoint.time;
	ControlFile->checkPoint = checkPoint.redo;
	ControlFile->checkPointCopy = checkPoint;
	ControlFile->unloggedLSN = 1;

	/* Set important parameter values for use when replaying WAL */
	ControlFile->MaxConnections = MaxConnections;
	ControlFile->max_prepared_xacts = max_prepared_xacts;
	ControlFile->max_locks_per_xact = max_locks_per_xact;
	ControlFile->wal_level = wal_level;

	/* some additional ControlFile fields are set in WriteControlFile() */

	WriteControlFile();

	/* Bootstrap the commit log, too */
	BootStrapCLOG();
	BootStrapSUBTRANS();
	BootStrapMultiXact();

	pfree(buffer);
}

static char *
str_time(pg_time_t tnow)
{
	static char buf[128];

	pg_strftime(buf, sizeof(buf),
				"%Y-%m-%d %H:%M:%S %Z",
				pg_localtime(&tnow, log_timezone));

	return buf;
}

/*
 * Check to see if there is a recovery trigger file (recovery.trigger).
 * If so, validate recovery parameters and determine recovery target timeline.
 */
static void
CheckRecoveryReadyFile(void)
{
	FILE *fd;

	/* Check the presence of recovery trigger file */
	fd = AllocateFile(RECOVERY_COMMAND_READY, "r");
	if (fd == NULL)
	{
		if (errno == ENOENT)
			return;		/* not there, so no archive recovery */
		ereport(FATAL,
				(errcode_for_file_access(),
				 errmsg("could not open recovery file trigger \"%s\": %m",
						RECOVERY_COMMAND_READY)));
	}

	/* Check for compulsory parameters */
	if (standby_mode)
	{
<<<<<<< HEAD
		if (!restore_command[0] && !primary_conninfo[0])
=======
		if (strcmp(item->name, "restore_command") == 0)
		{
			recoveryRestoreCommand = pstrdup(item->value);
			ereport(DEBUG2,
					(errmsg_internal("restore_command = '%s'",
									 recoveryRestoreCommand)));
		}
		else if (strcmp(item->name, "recovery_end_command") == 0)
		{
			recoveryEndCommand = pstrdup(item->value);
			ereport(DEBUG2,
					(errmsg_internal("recovery_end_command = '%s'",
									 recoveryEndCommand)));
		}
		else if (strcmp(item->name, "archive_cleanup_command") == 0)
		{
			archiveCleanupCommand = pstrdup(item->value);
			ereport(DEBUG2,
					(errmsg_internal("archive_cleanup_command = '%s'",
									 archiveCleanupCommand)));
		}
		else if (strcmp(item->name, "pause_at_recovery_target") == 0)
		{
			if (!parse_bool(item->value, &recoveryPauseAtTarget))
				ereport(ERROR,
						(errcode(ERRCODE_INVALID_PARAMETER_VALUE),
						 errmsg("parameter \"%s\" requires a Boolean value", "pause_at_recovery_target")));
			ereport(DEBUG2,
					(errmsg_internal("pause_at_recovery_target = '%s'",
									 item->value)));
		}
		else if (strcmp(item->name, "recovery_target_timeline") == 0)
		{
			rtliGiven = true;
			if (strcmp(item->value, "latest") == 0)
				rtli = 0;
			else
			{
				errno = 0;
				rtli = (TimeLineID) strtoul(item->value, NULL, 0);
				if (errno == EINVAL || errno == ERANGE)
					ereport(FATAL,
							(errmsg("recovery_target_timeline is not a valid number: \"%s\"",
									item->value)));
			}
			if (rtli)
				ereport(DEBUG2,
				   (errmsg_internal("recovery_target_timeline = %u", rtli)));
			else
				ereport(DEBUG2,
					 (errmsg_internal("recovery_target_timeline = latest")));
		}
		else if (strcmp(item->name, "recovery_target_xid") == 0)
		{
			errno = 0;
			recoveryTargetXid = (TransactionId) strtoul(item->value, NULL, 0);
			if (errno == EINVAL || errno == ERANGE)
				ereport(FATAL,
				 (errmsg("recovery_target_xid is not a valid number: \"%s\"",
						 item->value)));
			ereport(DEBUG2,
					(errmsg_internal("recovery_target_xid = %u",
									 recoveryTargetXid)));
			recoveryTarget = RECOVERY_TARGET_XID;
		}
		else if (strcmp(item->name, "recovery_target_time") == 0)
		{
			/*
			 * if recovery_target_xid or recovery_target_name specified, then
			 * this overrides recovery_target_time
			 */
			if (recoveryTarget == RECOVERY_TARGET_XID ||
				recoveryTarget == RECOVERY_TARGET_NAME)
				continue;
			recoveryTarget = RECOVERY_TARGET_TIME;

			/*
			 * Convert the time string given by the user to TimestampTz form.
			 */
			recoveryTargetTime =
				DatumGetTimestampTz(DirectFunctionCall3(timestamptz_in,
												CStringGetDatum(item->value),
												ObjectIdGetDatum(InvalidOid),
														Int32GetDatum(-1)));
			ereport(DEBUG2,
					(errmsg_internal("recovery_target_time = '%s'",
								   timestamptz_to_str(recoveryTargetTime))));
		}
		else if (strcmp(item->name, "recovery_target_name") == 0)
		{
			/*
			 * if recovery_target_xid specified, then this overrides
			 * recovery_target_name
			 */
			if (recoveryTarget == RECOVERY_TARGET_XID)
				continue;
			recoveryTarget = RECOVERY_TARGET_NAME;

			recoveryTargetName = pstrdup(item->value);
			if (strlen(recoveryTargetName) >= MAXFNAMELEN)
				ereport(FATAL,
						(errcode(ERRCODE_INVALID_PARAMETER_VALUE),
						 errmsg("recovery_target_name is too long (maximum %d characters)",
								MAXFNAMELEN - 1)));

			ereport(DEBUG2,
					(errmsg_internal("recovery_target_name = '%s'",
									 recoveryTargetName)));
		}
		else if (strcmp(item->name, "recovery_target_inclusive") == 0)
		{
			/*
			 * does nothing if a recovery_target is not also set
			 */
			if (!parse_bool(item->value, &recoveryTargetInclusive))
				ereport(ERROR,
						(errcode(ERRCODE_INVALID_PARAMETER_VALUE),
						 errmsg("parameter \"%s\" requires a Boolean value",
								"recovery_target_inclusive")));
			ereport(DEBUG2,
					(errmsg_internal("recovery_target_inclusive = %s",
									 item->value)));
		}
		else if (strcmp(item->name, "standby_mode") == 0)
		{
			if (!parse_bool(item->value, &StandbyModeRequested))
				ereport(ERROR,
						(errcode(ERRCODE_INVALID_PARAMETER_VALUE),
						 errmsg("parameter \"%s\" requires a Boolean value",
								"standby_mode")));
			ereport(DEBUG2,
					(errmsg_internal("standby_mode = '%s'", item->value)));
		}
		else if (strcmp(item->name, "primary_conninfo") == 0)
		{
			PrimaryConnInfo = pstrdup(item->value);
			ereport(DEBUG2,
					(errmsg_internal("primary_conninfo = '%s'",
									 PrimaryConnInfo)));
		}
		else if (strcmp(item->name, "trigger_file") == 0)
		{
			TriggerFile = pstrdup(item->value);
			ereport(DEBUG2,
					(errmsg_internal("trigger_file = '%s'",
									 TriggerFile)));
		}
		else
			ereport(FATAL,
					(errmsg("unrecognized recovery parameter \"%s\"",
							item->name)));
	}

	/*
	 * Check for compulsory parameters
	 */
	if (StandbyModeRequested)
	{
		if (PrimaryConnInfo == NULL && recoveryRestoreCommand == NULL)
>>>>>>> c8056592
			ereport(WARNING,
					(errmsg("Neither primary_conninfo nor restore_command specified"),
					 errhint("The database server will regularly poll the pg_xlog subdirectory to check for files placed there.")));
	}
	else
	{
		if (!restore_command[0])
			ereport(FATAL,
					(errmsg("restore_command must be specified when "
							"standby_mode is not enabled")));
	}

	/* Enable fetching from archive recovery area */
	ArchiveRecoveryRequested = true;

	/*
	 * If user specified recovery_target_timeline, validate it or compute the
	 * "latest" value.	We can't do this until after we've gotten the restore
	 * command and set InArchiveRecovery, because we need to fetch timeline
	 * history files from the archive.
	 */
	if (strcmp(recovery_target_timeline_string, "") != 0)
	{
<<<<<<< HEAD
		if (recovery_target_timeline)
=======
		/*
		 * Temporarily set InArchiveRecovery, so that existsTimeLineHistory
		 * or findNewestTimeLine below will check the archive.
		 */
		InArchiveRecovery = true;
		if (rtli)
>>>>>>> c8056592
		{
			/* Timeline 1 does not have a history file, all else should */
			if (recovery_target_timeline != 1 &&
				!existsTimeLineHistory(recovery_target_timeline))
				ereport(FATAL,
						(errmsg("recovery target timeline %u does not exist",
								recovery_target_timeline)));
			recoveryTargetTLI = recovery_target_timeline;
			recoveryTargetIsLatest = false;
		}
		else
		{
			/* We start the "latest" search from pg_control's timeline */
			recoveryTargetTLI = findNewestTimeLine(recoveryTargetTLI);
			recoveryTargetIsLatest = true;
		}
		InArchiveRecovery = false;
	}
}

/*
 * Exit archive-recovery state
 */
static void
exitArchiveRecovery(TimeLineID endTLI, XLogSegNo endLogSegNo)
{
	char		recoveryPath[MAXPGPATH];
	char		xlogpath[MAXPGPATH];

	/*
	 * We are no longer in archive recovery state.
	 */
	InArchiveRecovery = false;

	/*
	 * Update min recovery point one last time.
	 */
	UpdateMinRecoveryPoint(InvalidXLogRecPtr, true);

	/*
	 * If the ending log segment is still open, close it (to avoid problems on
	 * Windows with trying to rename or delete an open file).
	 */
	if (readFile >= 0)
	{
		close(readFile);
		readFile = -1;
	}

	/*
	 * If we are establishing a new timeline, we have to copy data from the
	 * last WAL segment of the old timeline to create a starting WAL segment
	 * for the new timeline.
	 *
	 * Notify the archiver that the last WAL segment of the old timeline is
	 * ready to copy to archival storage. Otherwise, it is not archived for a
	 * while.
	 */
	if (endTLI != ThisTimeLineID)
	{
		XLogFileCopy(endLogSegNo, endTLI, endLogSegNo);

		if (XLogArchivingActive())
		{
			XLogFileName(xlogpath, endTLI, endLogSegNo);
			XLogArchiveNotify(xlogpath);
		}
	}

	/*
	 * Let's just make real sure there are not .ready or .done flags posted
	 * for the new segment.
	 */
	XLogFileName(xlogpath, ThisTimeLineID, endLogSegNo);
	XLogArchiveCleanup(xlogpath);

	/*
	 * Since there might be a partial WAL segment named RECOVERYXLOG, get rid
	 * of it.
	 */
	snprintf(recoveryPath, MAXPGPATH, XLOGDIR "/RECOVERYXLOG");
	unlink(recoveryPath);		/* ignore any error */

	/* Get rid of any remaining recovered timeline-history file, too */
	snprintf(recoveryPath, MAXPGPATH, XLOGDIR "/RECOVERYHISTORY");
	unlink(recoveryPath);		/* ignore any error */

	/*
	 * Rename the config file out of the way, so that we don't accidentally
	 * re-enter archive recovery mode in a subsequent crash.
	 */
	unlink(RECOVERY_COMMAND_DONE);
	if (rename(RECOVERY_COMMAND_READY, RECOVERY_COMMAND_DONE) != 0)
		ereport(FATAL,
				(errcode_for_file_access(),
				 errmsg("could not rename file \"%s\" to \"%s\": %m",
						RECOVERY_COMMAND_READY, RECOVERY_COMMAND_DONE)));

	ereport(LOG,
			(errmsg("archive recovery complete")));
}

/*
 * For point-in-time recovery, this function decides whether we want to
 * stop applying the XLOG at or after the current record.
 *
 * Returns TRUE if we are stopping, FALSE otherwise.  On TRUE return,
 * *includeThis is set TRUE if we should apply this record before stopping.
 *
 * We also track the timestamp of the latest applied COMMIT/ABORT
 * record in XLogCtl->recoveryLastXTime, for logging purposes.
 * Also, some information is saved in recoveryStopXid et al for use in
 * annotating the new timeline's history file.
 */
static bool
recoveryStopsHere(XLogRecord *record, bool *includeThis)
{
	bool		stopsHere;
	uint8		record_info;
	TimestampTz recordXtime;
	char		recordRPName[MAXFNAMELEN];

	/* We only consider stopping at COMMIT, ABORT or RESTORE POINT records */
	if (record->xl_rmid != RM_XACT_ID && record->xl_rmid != RM_XLOG_ID)
		return false;
	record_info = record->xl_info & ~XLR_INFO_MASK;
	if (record->xl_rmid == RM_XACT_ID && record_info == XLOG_XACT_COMMIT_COMPACT)
	{
		xl_xact_commit_compact *recordXactCommitData;

		recordXactCommitData = (xl_xact_commit_compact *) XLogRecGetData(record);
		recordXtime = recordXactCommitData->xact_time;
	}
	else if (record->xl_rmid == RM_XACT_ID && record_info == XLOG_XACT_COMMIT)
	{
		xl_xact_commit *recordXactCommitData;

		recordXactCommitData = (xl_xact_commit *) XLogRecGetData(record);
		recordXtime = recordXactCommitData->xact_time;
	}
	else if (record->xl_rmid == RM_XACT_ID && record_info == XLOG_XACT_ABORT)
	{
		xl_xact_abort *recordXactAbortData;

		recordXactAbortData = (xl_xact_abort *) XLogRecGetData(record);
		recordXtime = recordXactAbortData->xact_time;
	}
	else if (record->xl_rmid == RM_XLOG_ID && record_info == XLOG_RESTORE_POINT)
	{
		xl_restore_point *recordRestorePointData;

		recordRestorePointData = (xl_restore_point *) XLogRecGetData(record);
		recordXtime = recordRestorePointData->rp_time;
		strncpy(recordRPName, recordRestorePointData->rp_name, MAXFNAMELEN);
	}
	else
		return false;

	/* Do we have a PITR target at all? */
	if (recovery_target == RECOVERY_TARGET_UNSET)
	{
		/*
		 * Save timestamp of latest transaction commit/abort if this is a
		 * transaction record
		 */
		if (record->xl_rmid == RM_XACT_ID)
			SetLatestXTime(recordXtime);
		return false;
	}

	if (recovery_target == RECOVERY_TARGET_XID)
	{
		/*
		 * There can be only one transaction end record with this exact
		 * transactionid
		 *
		 * when testing for an xid, we MUST test for equality only, since
		 * transactions are numbered in the order they start, not the order
		 * they complete. A higher numbered xid will complete before you about
		 * 50% of the time...
		 */
		stopsHere = (record->xl_xid == recovery_target_xid);
		if (stopsHere)
			*includeThis = recovery_target_inclusive;
	}
	else if (recovery_target == RECOVERY_TARGET_NAME)
	{
		/*
		 * There can be many restore points that share the same name, so we
		 * stop at the first one
		 */
		stopsHere = (strcmp(recordRPName, recovery_target_name) == 0);

		/*
		 * Ignore recoveryTargetInclusive because this is not a transaction
		 * record
		 */
		*includeThis = false;
	}
	else
	{
		/*
		 * There can be many transactions that share the same commit time, so
		 * we stop after the last one, if we are inclusive, or stop at the
		 * first one if we are exclusive
		 */
		if (recovery_target_inclusive)
			stopsHere = (recordXtime > recovery_target_time);
		else
			stopsHere = (recordXtime >= recovery_target_time);
		if (stopsHere)
			*includeThis = false;
	}

	if (stopsHere)
	{
		recoveryStopTarget = recovery_target;
		recoveryStopXid = record->xl_xid;
		recoveryStopTime = recordXtime;
		recoveryStopAfter = *includeThis;

		if (record_info == XLOG_XACT_COMMIT_COMPACT || record_info == XLOG_XACT_COMMIT)
		{
			if (recoveryStopAfter)
				ereport(LOG,
						(errmsg("recovery stopping after commit of transaction %u, time %s",
								recoveryStopXid,
								timestamptz_to_str(recoveryStopTime))));
			else
				ereport(LOG,
						(errmsg("recovery stopping before commit of transaction %u, time %s",
								recoveryStopXid,
								timestamptz_to_str(recoveryStopTime))));
		}
		else if (record_info == XLOG_XACT_ABORT)
		{
			if (recoveryStopAfter)
				ereport(LOG,
						(errmsg("recovery stopping after abort of transaction %u, time %s",
								recoveryStopXid,
								timestamptz_to_str(recoveryStopTime))));
			else
				ereport(LOG,
						(errmsg("recovery stopping before abort of transaction %u, time %s",
								recoveryStopXid,
								timestamptz_to_str(recoveryStopTime))));
		}
		else
		{
			strncpy(recoveryStopName, recordRPName, MAXFNAMELEN);

			ereport(LOG,
				(errmsg("recovery stopping at restore point \"%s\", time %s",
						recoveryStopName,
						timestamptz_to_str(recoveryStopTime))));
		}

		/*
		 * Note that if we use a RECOVERY_TARGET_TIME then we can stop at a
		 * restore point since they are timestamped, though the latest
		 * transaction time is not updated.
		 */
		if (record->xl_rmid == RM_XACT_ID && recoveryStopAfter)
			SetLatestXTime(recordXtime);
	}
	else if (record->xl_rmid == RM_XACT_ID)
		SetLatestXTime(recordXtime);

	return stopsHere;
}

/*
 * Wait until shared recoveryPause flag is cleared.
 *
 * XXX Could also be done with shared latch, avoiding the pg_usleep loop.
 * Probably not worth the trouble though.  This state shouldn't be one that
 * anyone cares about server power consumption in.
 */
static void
recoveryPausesHere(void)
{
	/* Don't pause unless users can connect! */
	if (!LocalHotStandbyActive)
		return;

	ereport(LOG,
			(errmsg("recovery has paused"),
			 errhint("Execute pg_xlog_replay_resume() to continue.")));

	while (RecoveryIsPaused())
	{
		pg_usleep(1000000L);	/* 1000 ms */
		HandleStartupProcInterrupts();
	}
}

bool
RecoveryIsPaused(void)
{
	/* use volatile pointer to prevent code rearrangement */
	volatile XLogCtlData *xlogctl = XLogCtl;
	bool		recoveryPause;

	SpinLockAcquire(&xlogctl->info_lck);
	recoveryPause = xlogctl->recoveryPause;
	SpinLockRelease(&xlogctl->info_lck);

	return recoveryPause;
}

void
SetRecoveryPause(bool recoveryPause)
{
	/* use volatile pointer to prevent code rearrangement */
	volatile XLogCtlData *xlogctl = XLogCtl;

	SpinLockAcquire(&xlogctl->info_lck);
	xlogctl->recoveryPause = recoveryPause;
	SpinLockRelease(&xlogctl->info_lck);
}

/*
 * Save timestamp of latest processed commit/abort record.
 *
 * We keep this in XLogCtl, not a simple static variable, so that it can be
 * seen by processes other than the startup process.  Note in particular
 * that CreateRestartPoint is executed in the checkpointer.
 */
static void
SetLatestXTime(TimestampTz xtime)
{
	/* use volatile pointer to prevent code rearrangement */
	volatile XLogCtlData *xlogctl = XLogCtl;

	SpinLockAcquire(&xlogctl->info_lck);
	xlogctl->recoveryLastXTime = xtime;
	SpinLockRelease(&xlogctl->info_lck);
}

/*
 * Fetch timestamp of latest processed commit/abort record.
 */
TimestampTz
GetLatestXTime(void)
{
	/* use volatile pointer to prevent code rearrangement */
	volatile XLogCtlData *xlogctl = XLogCtl;
	TimestampTz xtime;

	SpinLockAcquire(&xlogctl->info_lck);
	xtime = xlogctl->recoveryLastXTime;
	SpinLockRelease(&xlogctl->info_lck);

	return xtime;
}

/*
 * Save timestamp of the next chunk of WAL records to apply.
 *
 * We keep this in XLogCtl, not a simple static variable, so that it can be
 * seen by all backends.
 */
static void
SetCurrentChunkStartTime(TimestampTz xtime)
{
	/* use volatile pointer to prevent code rearrangement */
	volatile XLogCtlData *xlogctl = XLogCtl;

	SpinLockAcquire(&xlogctl->info_lck);
	xlogctl->currentChunkStartTime = xtime;
	SpinLockRelease(&xlogctl->info_lck);
}

/*
 * Fetch timestamp of latest processed commit/abort record.
 * Startup process maintains an accurate local copy in XLogReceiptTime
 */
TimestampTz
GetCurrentChunkReplayStartTime(void)
{
	/* use volatile pointer to prevent code rearrangement */
	volatile XLogCtlData *xlogctl = XLogCtl;
	TimestampTz xtime;

	SpinLockAcquire(&xlogctl->info_lck);
	xtime = xlogctl->currentChunkStartTime;
	SpinLockRelease(&xlogctl->info_lck);

	return xtime;
}

/*
 * Returns time of receipt of current chunk of XLOG data, as well as
 * whether it was received from streaming replication or from archives.
 */
void
GetXLogReceiptTime(TimestampTz *rtime, bool *fromStream)
{
	/*
	 * This must be executed in the startup process, since we don't export the
	 * relevant state to shared memory.
	 */
	Assert(InRecovery);

	*rtime = XLogReceiptTime;
	*fromStream = (XLogReceiptSource == XLOG_FROM_STREAM);
}

/*
 * Note that text field supplied is a parameter name and does not require
 * translation
 */
#define RecoveryRequiresIntParameter(param_name, currValue, minValue) \
do { \
	if ((currValue) < (minValue)) \
		ereport(ERROR, \
				(errcode(ERRCODE_INVALID_PARAMETER_VALUE), \
				 errmsg("hot standby is not possible because " \
						"%s = %d is a lower setting than on the master server " \
						"(its value was %d)", \
						param_name, \
						currValue, \
						minValue))); \
} while(0)

/*
 * Check to see if required parameters are set high enough on this server
 * for various aspects of recovery operation.
 */
static void
CheckRequiredParameterValues(void)
{
	/*
	 * For archive recovery, the WAL must be generated with at least 'archive'
	 * wal_level.
	 */
	if (InArchiveRecovery && ControlFile->wal_level == WAL_LEVEL_MINIMAL)
	{
		ereport(WARNING,
				(errmsg("WAL was generated with wal_level=minimal, data may be missing"),
				 errhint("This happens if you temporarily set wal_level=minimal without taking a new base backup.")));
	}

	/*
	 * For Hot Standby, the WAL must be generated with 'hot_standby' mode, and
	 * we must have at least as many backend slots as the primary.
	 */
	if (InArchiveRecovery && EnableHotStandby)
	{
		if (ControlFile->wal_level < WAL_LEVEL_HOT_STANDBY)
			ereport(ERROR,
					(errmsg("hot standby is not possible because wal_level was not set to \"hot_standby\" on the master server"),
					 errhint("Either set wal_level to \"hot_standby\" on the master, or turn off hot_standby here.")));

		/* We ignore autovacuum_max_workers when we make this test. */
		RecoveryRequiresIntParameter("max_connections",
									 MaxConnections,
									 ControlFile->MaxConnections);
		RecoveryRequiresIntParameter("max_prepared_transactions",
									 max_prepared_xacts,
									 ControlFile->max_prepared_xacts);
		RecoveryRequiresIntParameter("max_locks_per_transaction",
									 max_locks_per_xact,
									 ControlFile->max_locks_per_xact);
	}
}

/*
 * This must be called ONCE during postmaster or standalone-backend startup
 */
void
StartupXLOG(void)
{
	XLogCtlInsert *Insert;
	CheckPoint	checkPoint;
	bool		wasShutdown;
	bool		reachedStopPoint = false;
	bool		haveBackupLabel = false;
	XLogRecPtr	RecPtr,
				checkPointLoc,
				EndOfLog;
	XLogSegNo	endLogSegNo;
	TimeLineID	PrevTimeLineID;
	XLogRecord *record;
	uint32		freespace;
	TransactionId oldestActiveXID;
	bool		backupEndRequired = false;
	bool		backupFromStandby = false;
	DBState		dbstate_at_startup;
	XLogReaderState *xlogreader;
	XLogPageReadPrivate private;
	bool		fast_promoted = false;

	/*
	 * Read control file and check XLOG status looks valid.
	 *
	 * Note: in most control paths, *ControlFile is already valid and we need
	 * not do ReadControlFile() here, but might as well do it to be sure.
	 */
	ReadControlFile();

	if (ControlFile->state < DB_SHUTDOWNED ||
		ControlFile->state > DB_IN_PRODUCTION ||
		!XRecOffIsValid(ControlFile->checkPoint))
		ereport(FATAL,
				(errmsg("control file contains invalid data")));

	if (ControlFile->state == DB_SHUTDOWNED)
		ereport(LOG,
				(errmsg("database system was shut down at %s",
						str_time(ControlFile->time))));
	else if (ControlFile->state == DB_SHUTDOWNED_IN_RECOVERY)
		ereport(LOG,
				(errmsg("database system was shut down in recovery at %s",
						str_time(ControlFile->time))));
	else if (ControlFile->state == DB_SHUTDOWNING)
		ereport(LOG,
				(errmsg("database system shutdown was interrupted; last known up at %s",
						str_time(ControlFile->time))));
	else if (ControlFile->state == DB_IN_CRASH_RECOVERY)
		ereport(LOG,
		   (errmsg("database system was interrupted while in recovery at %s",
				   str_time(ControlFile->time)),
			errhint("This probably means that some data is corrupted and"
					" you will have to use the last backup for recovery.")));
	else if (ControlFile->state == DB_IN_ARCHIVE_RECOVERY)
		ereport(LOG,
				(errmsg("database system was interrupted while in recovery at log time %s",
						str_time(ControlFile->checkPointCopy.time)),
				 errhint("If this has occurred more than once some data might be corrupted"
			  " and you might need to choose an earlier recovery target.")));
	else if (ControlFile->state == DB_IN_PRODUCTION)
		ereport(LOG,
			  (errmsg("database system was interrupted; last known up at %s",
					  str_time(ControlFile->time))));

	/* This is just to allow attaching to startup process with a debugger */
#ifdef XLOG_REPLAY_DELAY
	if (ControlFile->state != DB_SHUTDOWNED)
		pg_usleep(60000000L);
#endif

	/*
	 * Verify that pg_xlog and pg_xlog/archive_status exist.  In cases where
	 * someone has performed a copy for PITR, these directories may have been
	 * excluded and need to be re-created.
	 */
	ValidateXLOGDirectoryStructure();

	/*
	 * Clear out any old relcache cache files.	This is *necessary* if we do
	 * any WAL replay, since that would probably result in the cache files
	 * being out of sync with database reality.  In theory we could leave them
	 * in place if the database had been cleanly shut down, but it seems
	 * safest to just remove them always and let them be rebuilt during the
	 * first backend startup.
	 */
	RelationCacheInitFileRemove();

	/*
	 * Initialize on the assumption we want to recover to the same timeline
	 * that's active according to pg_control.
	 */
	recoveryTargetTLI = ControlFile->checkPointCopy.ThisTimeLineID;

	/*
	 * Check for recovery trigger file, and if so set up state for offline
	 * recovery.
	 */
	CheckRecoveryReadyFile();

	if (ArchiveRecoveryRequested)
	{
<<<<<<< HEAD
		if (standby_mode)
=======
		if (StandbyModeRequested)
>>>>>>> c8056592
			ereport(LOG,
					(errmsg("entering standby mode")));
		else if (recovery_target == RECOVERY_TARGET_XID)
			ereport(LOG,
					(errmsg("starting point-in-time recovery to XID %u",
							recovery_target_xid)));
		else if (recovery_target == RECOVERY_TARGET_TIME)
			ereport(LOG,
					(errmsg("starting point-in-time recovery to %s",
							timestamptz_to_str(recovery_target_time))));
		else if (recovery_target == RECOVERY_TARGET_NAME)
			ereport(LOG,
					(errmsg("starting point-in-time recovery to \"%s\"",
							recovery_target_name)));
		else
			ereport(LOG,
					(errmsg("starting archive recovery")));
	}
	else if (ControlFile->minRecoveryPointTLI > 0)
	{
		/*
		 * If the minRecoveryPointTLI is set when not in Archive Recovery
		 * it means that we have crashed after ending recovery and
		 * yet before we wrote a new checkpoint on the new timeline.
		 * That means we are doing a crash recovery that needs to cross
		 * timelines to get to our newly assigned timeline again.
		 * The timeline we are headed for is exact and not 'latest'.
		 * As soon as we hit a checkpoint, the minRecoveryPointTLI is
		 * reset, so we will not enter crash recovery again.
		 */
		Assert(ControlFile->minRecoveryPointTLI != 1);
		recoveryTargetTLI = ControlFile->minRecoveryPointTLI;
		recoveryTargetIsLatest = false;
	}

	/*
	 * Take ownership of the wakeup latch if we're going to sleep during
	 * recovery.
	 */
<<<<<<< HEAD
	if (standby_mode)
=======
	if (StandbyModeRequested)
>>>>>>> c8056592
		OwnLatch(&XLogCtl->recoveryWakeupLatch);

	/* Set up XLOG reader facility */
	MemSet(&private, 0, sizeof(XLogPageReadPrivate));
	xlogreader = XLogReaderAllocate(&XLogPageRead, &private);
	if (!xlogreader)
		ereport(ERROR,
				(errcode(ERRCODE_OUT_OF_MEMORY),
				 errmsg("out of memory"),
				 errdetail("Failed while allocating an XLog reading processor")));
	xlogreader->system_identifier = ControlFile->system_identifier;

	if (read_backup_label(&checkPointLoc, &backupEndRequired,
						  &backupFromStandby))
	{
		/*
		 * Archive recovery was requested, and thanks to the backup label file,
		 * we know how far we need to replay to reach consistency. Enter
		 * archive recovery directly.
		 */
		InArchiveRecovery = true;
		if (StandbyModeRequested)
			StandbyMode = true;

		/*
		 * When a backup_label file is present, we want to roll forward from
		 * the checkpoint it identifies, rather than using pg_control.
		 */
		record = ReadCheckpointRecord(xlogreader, checkPointLoc, 0, true);
		if (record != NULL)
		{
			memcpy(&checkPoint, XLogRecGetData(record), sizeof(CheckPoint));
			wasShutdown = (record->xl_info == XLOG_CHECKPOINT_SHUTDOWN);
			ereport(DEBUG1,
					(errmsg("checkpoint record is at %X/%X",
							(uint32) (checkPointLoc >> 32), (uint32) checkPointLoc)));
			InRecovery = true;	/* force recovery even if SHUTDOWNED */

			/*
			 * Make sure that REDO location exists. This may not be the case
			 * if there was a crash during an online backup, which left a
			 * backup_label around that references a WAL segment that's
			 * already been archived.
			 */
			if (checkPoint.redo < checkPointLoc)
			{
				if (!ReadRecord(xlogreader, checkPoint.redo, LOG, false))
					ereport(FATAL,
							(errmsg("could not find redo location referenced by checkpoint record"),
							 errhint("If you are not restoring from a backup, try removing the file \"%s/backup_label\".", DataDir)));
			}
		}
		else
		{
			ereport(FATAL,
					(errmsg("could not locate required checkpoint record"),
					 errhint("If you are not restoring from a backup, try removing the file \"%s/backup_label\".", DataDir)));
			wasShutdown = false;	/* keep compiler quiet */
		}
		/* set flag to delete it later */
		haveBackupLabel = true;
	}
	else
	{
		/*
		 * It's possible that archive recovery was requested, but we don't
		 * know how far we need to replay the WAL before we reach consistency.
		 * This can happen for example if a base backup is taken from a running
		 * server using an atomic filesystem snapshot, without calling
		 * pg_start/stop_backup. Or if you just kill a running master server
		 * and put it into archive recovery by creating a recovery.conf file.
		 *
		 * Our strategy in that case is to perform crash recovery first,
		 * replaying all the WAL present in pg_xlog, and only enter archive
		 * recovery after that.
		 *
		 * But usually we already know how far we need to replay the WAL (up to
		 * minRecoveryPoint, up to backupEndPoint, or until we see an
		 * end-of-backup record), and we can enter archive recovery directly.
		 */
		if (ArchiveRecoveryRequested &&
			(ControlFile->minRecoveryPoint != InvalidXLogRecPtr ||
			 ControlFile->backupEndRequired ||
			 ControlFile->backupEndPoint != InvalidXLogRecPtr ||
			 ControlFile->state == DB_SHUTDOWNED))
		{
			InArchiveRecovery = true;
			if (StandbyModeRequested)
				StandbyMode = true;
		}

		/*
		 * Get the last valid checkpoint record.  If the latest one according
		 * to pg_control is broken, try the next-to-last one.
		 */
		checkPointLoc = ControlFile->checkPoint;
		RedoStartLSN = ControlFile->checkPointCopy.redo;
		record = ReadCheckpointRecord(xlogreader, checkPointLoc, 1, true);
		if (record != NULL)
		{
			ereport(DEBUG1,
					(errmsg("checkpoint record is at %X/%X",
							(uint32) (checkPointLoc >> 32), (uint32) checkPointLoc)));
		}
		else if (standby_mode)
		{
			/*
			 * The last valid checkpoint record required for a streaming
			 * recovery exists in neither standby nor the primary.
			 */
			ereport(PANIC,
					(errmsg("could not locate a valid checkpoint record")));
		}
		else
		{
			checkPointLoc = ControlFile->prevCheckPoint;
			record = ReadCheckpointRecord(xlogreader, checkPointLoc, 2, true);
			if (record != NULL)
			{
				ereport(LOG,
						(errmsg("using previous checkpoint record at %X/%X",
								(uint32) (checkPointLoc >> 32), (uint32) checkPointLoc)));
				InRecovery = true;		/* force recovery even if SHUTDOWNED */
			}
			else
				ereport(PANIC,
					 (errmsg("could not locate a valid checkpoint record")));
		}
		memcpy(&checkPoint, XLogRecGetData(record), sizeof(CheckPoint));
		wasShutdown = (record->xl_info == XLOG_CHECKPOINT_SHUTDOWN);
	}

	/*
	 * If the location of the checkpoint record is not on the expected
	 * timeline in the history of the requested timeline, we cannot proceed:
	 * the backup is not part of the history of the requested timeline.
	 */
	Assert(expectedTLEs); /* was initialized by reading checkpoint record */
	if (tliOfPointInHistory(checkPointLoc, expectedTLEs) !=
			checkPoint.ThisTimeLineID)
	{
		XLogRecPtr switchpoint;

		/*
		 * tliSwitchPoint will throw an error if the checkpoint's timeline
		 * is not in expectedTLEs at all.
		 */
		switchpoint = tliSwitchPoint(ControlFile->checkPointCopy.ThisTimeLineID, expectedTLEs, NULL);
		ereport(FATAL,
				(errmsg("requested timeline %u is not a child of this server's history",
						recoveryTargetTLI),
				 errdetail("Latest checkpoint is at %X/%X on timeline %u, but in the history of the requested timeline, the server forked off from that timeline at %X/%X",
						   (uint32) (ControlFile->checkPoint >> 32),
						   (uint32) ControlFile->checkPoint,
						   ControlFile->checkPointCopy.ThisTimeLineID,
						   (uint32) (switchpoint >> 32),
						   (uint32) switchpoint)));
	}

	/*
	 * The min recovery point should be part of the requested timeline's
	 * history, too.
	 */
	if (!XLogRecPtrIsInvalid(ControlFile->minRecoveryPoint) &&
		tliOfPointInHistory(ControlFile->minRecoveryPoint - 1, expectedTLEs) !=
			ControlFile->minRecoveryPointTLI)
		ereport(FATAL,
				(errmsg("requested timeline %u does not contain minimum recovery point %X/%X on timeline %u",
						recoveryTargetTLI,
						(uint32) (ControlFile->minRecoveryPoint >> 32),
						(uint32) ControlFile->minRecoveryPoint,
						ControlFile->minRecoveryPointTLI)));

	LastRec = RecPtr = checkPointLoc;

	ereport(DEBUG1,
			(errmsg("redo record is at %X/%X; shutdown %s",
					(uint32) (checkPoint.redo >> 32), (uint32) checkPoint.redo,
					wasShutdown ? "TRUE" : "FALSE")));
	ereport(DEBUG1,
			(errmsg("next transaction ID: %u/%u; next OID: %u",
					checkPoint.nextXidEpoch, checkPoint.nextXid,
					checkPoint.nextOid)));
	ereport(DEBUG1,
			(errmsg("next MultiXactId: %u; next MultiXactOffset: %u",
					checkPoint.nextMulti, checkPoint.nextMultiOffset)));
	ereport(DEBUG1,
			(errmsg("oldest unfrozen transaction ID: %u, in database %u",
					checkPoint.oldestXid, checkPoint.oldestXidDB)));
	ereport(DEBUG1,
			(errmsg("oldest MultiXactId: %u, in database %u",
					checkPoint.oldestMulti, checkPoint.oldestMultiDB)));
	if (!TransactionIdIsNormal(checkPoint.nextXid))
		ereport(PANIC,
				(errmsg("invalid next transaction ID")));

	/* initialize shared memory variables from the checkpoint record */
	ShmemVariableCache->nextXid = checkPoint.nextXid;
	ShmemVariableCache->nextOid = checkPoint.nextOid;
	ShmemVariableCache->oidCount = 0;
	MultiXactSetNextMXact(checkPoint.nextMulti, checkPoint.nextMultiOffset);
	SetTransactionIdLimit(checkPoint.oldestXid, checkPoint.oldestXidDB);
	SetMultiXactIdLimit(checkPoint.oldestMulti, checkPoint.oldestMultiDB);
	XLogCtl->ckptXidEpoch = checkPoint.nextXidEpoch;
	XLogCtl->ckptXid = checkPoint.nextXid;

	/*
	 * Initialize unlogged LSN. On a clean shutdown, it's restored from the
	 * control file. On recovery, all unlogged relations are blown away, so
	 * the unlogged LSN counter can be reset too.
	 */
	if (ControlFile->state == DB_SHUTDOWNED)
		XLogCtl->unloggedLSN = ControlFile->unloggedLSN;
	else
		XLogCtl->unloggedLSN = 1;

	/*
	 * We must replay WAL entries using the same TimeLineID they were created
	 * under, so temporarily adopt the TLI indicated by the checkpoint (see
	 * also xlog_redo()).
	 */
	ThisTimeLineID = checkPoint.ThisTimeLineID;

	/*
	 * Copy any missing timeline history files between 'now' and the
	 * recovery target timeline from archive to pg_xlog. While we don't need
	 * those files ourselves - the history file of the recovery target
	 * timeline covers all the previous timelines in the history too - a
	 * cascading standby server might be interested in them. Or, if you
	 * archive the WAL from this server to a different archive than the
	 * master, it'd be good for all the history files to get archived there
	 * after failover, so that you can use one of the old timelines as a
	 * PITR target. Timeline history files are small, so it's better to copy
	 * them unnecessarily than not copy them and regret later.
	 */
	restoreTimeLineHistoryFiles(ThisTimeLineID, recoveryTargetTLI);

	lastFullPageWrites = checkPoint.fullPageWrites;

	RedoRecPtr = XLogCtl->Insert.RedoRecPtr = checkPoint.redo;

	if (RecPtr < checkPoint.redo)
		ereport(PANIC,
				(errmsg("invalid redo in checkpoint record")));

	/*
	 * Check whether we need to force recovery from WAL.  If it appears to
	 * have been a clean shutdown and we did not have a recovery.trigger file,
	 * then assume no recovery needed.
	 */
	if (checkPoint.redo < RecPtr)
	{
		if (wasShutdown)
			ereport(PANIC,
					(errmsg("invalid redo record in shutdown checkpoint")));
		InRecovery = true;
	}
	else if (ControlFile->state != DB_SHUTDOWNED)
		InRecovery = true;
	else if (ArchiveRecoveryRequested)
	{
		/* force recovery due to presence of recovery.trigger */
		InRecovery = true;
	}

	/* REDO */
	if (InRecovery)
	{
		int			rmid;

		/* use volatile pointer to prevent code rearrangement */
		volatile XLogCtlData *xlogctl = XLogCtl;

		/*
		 * Update pg_control to show that we are recovering and to show the
		 * selected checkpoint as the place we are starting from. We also mark
		 * pg_control with any minimum recovery stop point obtained from a
		 * backup history file.
		 */
		dbstate_at_startup = ControlFile->state;
		if (InArchiveRecovery)
			ControlFile->state = DB_IN_ARCHIVE_RECOVERY;
		else
		{
			ereport(LOG,
					(errmsg("database system was not properly shut down; "
							"automatic recovery in progress")));
			if (recoveryTargetTLI > 0)
				ereport(LOG,
					(errmsg("crash recovery starts in timeline %u "
							"and has target timeline %u",
							ControlFile->checkPointCopy.ThisTimeLineID,
							recoveryTargetTLI)));
			ControlFile->state = DB_IN_CRASH_RECOVERY;
		}
		ControlFile->prevCheckPoint = ControlFile->checkPoint;
		ControlFile->checkPoint = checkPointLoc;
		ControlFile->checkPointCopy = checkPoint;
		if (InArchiveRecovery)
		{
			/* initialize minRecoveryPoint if not set yet */
			if (ControlFile->minRecoveryPoint < checkPoint.redo)
			{
				ControlFile->minRecoveryPoint = checkPoint.redo;
				ControlFile->minRecoveryPointTLI = checkPoint.ThisTimeLineID;
			}
		}

		/*
		 * Set backupStartPoint if we're starting recovery from a base backup.
		 *
		 * Set backupEndPoint and use minRecoveryPoint as the backup end
		 * location if we're starting recovery from a base backup which was
		 * taken from the standby. In this case, the database system status in
		 * pg_control must indicate DB_IN_ARCHIVE_RECOVERY. If not, which
		 * means that backup is corrupted, so we cancel recovery.
		 */
		if (haveBackupLabel)
		{
			ControlFile->backupStartPoint = checkPoint.redo;
			ControlFile->backupEndRequired = backupEndRequired;

			if (backupFromStandby)
			{
				if (dbstate_at_startup != DB_IN_ARCHIVE_RECOVERY)
					ereport(FATAL,
							(errmsg("backup_label contains data inconsistent with control file"),
							 errhint("This means that the backup is corrupted and you will "
							   "have to use another backup for recovery.")));
				ControlFile->backupEndPoint = ControlFile->minRecoveryPoint;
			}
		}
		ControlFile->time = (pg_time_t) time(NULL);
		/* No need to hold ControlFileLock yet, we aren't up far enough */
		UpdateControlFile();

		/* initialize our local copy of minRecoveryPoint */
		minRecoveryPoint = ControlFile->minRecoveryPoint;
		minRecoveryPointTLI = ControlFile->minRecoveryPointTLI;

		/*
		 * Reset pgstat data, because it may be invalid after recovery.
		 */
		pgstat_reset_all();

		/*
		 * If there was a backup label file, it's done its job and the info
		 * has now been propagated into pg_control.  We must get rid of the
		 * label file so that if we crash during recovery, we'll pick up at
		 * the latest recovery restartpoint instead of going all the way back
		 * to the backup start point.  It seems prudent though to just rename
		 * the file out of the way rather than delete it completely.
		 */
		if (haveBackupLabel)
		{
			unlink(BACKUP_LABEL_OLD);
			if (rename(BACKUP_LABEL_FILE, BACKUP_LABEL_OLD) != 0)
				ereport(FATAL,
						(errcode_for_file_access(),
						 errmsg("could not rename file \"%s\" to \"%s\": %m",
								BACKUP_LABEL_FILE, BACKUP_LABEL_OLD)));
		}

		/* Check that the GUCs used to generate the WAL allow recovery */
		CheckRequiredParameterValues();

		/*
		 * We're in recovery, so unlogged relations may be trashed and must be
		 * reset.  This should be done BEFORE allowing Hot Standby
		 * connections, so that read-only backends don't try to read whatever
		 * garbage is left over from before.
		 */
		ResetUnloggedRelations(UNLOGGED_RELATION_CLEANUP);

		/*
		 * Likewise, delete any saved transaction snapshot files that got left
		 * behind by crashed backends.
		 */
		DeleteAllExportedSnapshotFiles();

		/*
		 * Initialize for Hot Standby, if enabled. We won't let backends in
		 * yet, not until we've reached the min recovery point specified in
		 * control file and we've established a recovery snapshot from a
		 * running-xacts WAL record.
		 */
		if (ArchiveRecoveryRequested && EnableHotStandby)
		{
			TransactionId *xids;
			int			nxids;

			ereport(DEBUG1,
					(errmsg("initializing for hot standby")));

			InitRecoveryTransactionEnvironment();

			if (wasShutdown)
				oldestActiveXID = PrescanPreparedTransactions(&xids, &nxids);
			else
				oldestActiveXID = checkPoint.oldestActiveXid;
			Assert(TransactionIdIsValid(oldestActiveXID));

			/*
			 * Startup commit log and subtrans only. Other SLRUs are not
			 * maintained during recovery and need not be started yet.
			 */
			StartupCLOG();
			StartupSUBTRANS(oldestActiveXID);

			/*
			 * If we're beginning at a shutdown checkpoint, we know that
			 * nothing was running on the master at this point. So fake-up an
			 * empty running-xacts record and use that here and now. Recover
			 * additional standby state for prepared transactions.
			 */
			if (wasShutdown)
			{
				RunningTransactionsData running;
				TransactionId latestCompletedXid;

				/*
				 * Construct a RunningTransactions snapshot representing a
				 * shut down server, with only prepared transactions still
				 * alive. We're never overflowed at this point because all
				 * subxids are listed with their parent prepared transactions.
				 */
				running.xcnt = nxids;
				running.subxcnt = 0;
				running.subxid_overflow = false;
				running.nextXid = checkPoint.nextXid;
				running.oldestRunningXid = oldestActiveXID;
				latestCompletedXid = checkPoint.nextXid;
				TransactionIdRetreat(latestCompletedXid);
				Assert(TransactionIdIsNormal(latestCompletedXid));
				running.latestCompletedXid = latestCompletedXid;
				running.xids = xids;

				ProcArrayApplyRecoveryInfo(&running);

				StandbyRecoverPreparedTransactions(false);
			}
		}

		/* Initialize resource managers */
		for (rmid = 0; rmid <= RM_MAX_ID; rmid++)
		{
			if (RmgrTable[rmid].rm_startup != NULL)
				RmgrTable[rmid].rm_startup();
		}

		/*
		 * Initialize shared replayEndRecPtr, lastReplayedEndRecPtr, and
		 * recoveryLastXTime.
		 *
		 * This is slightly confusing if we're starting from an online
		 * checkpoint; we've just read and replayed the chekpoint record, but
		 * we're going to start replay from its redo pointer, which precedes
		 * the location of the checkpoint record itself. So even though the
		 * last record we've replayed is indeed ReadRecPtr, we haven't
		 * replayed all the preceding records yet. That's OK for the current
		 * use of these variables.
		 */
		SpinLockAcquire(&xlogctl->info_lck);
		xlogctl->replayEndRecPtr = ReadRecPtr;
		xlogctl->replayEndTLI = ThisTimeLineID;
		xlogctl->lastReplayedEndRecPtr = EndRecPtr;
		xlogctl->lastReplayedTLI = ThisTimeLineID;
		xlogctl->recoveryLastXTime = 0;
		xlogctl->currentChunkStartTime = 0;
		xlogctl->recoveryPause = false;
		SpinLockRelease(&xlogctl->info_lck);

		/* Also ensure XLogReceiptTime has a sane value */
		XLogReceiptTime = GetCurrentTimestamp();

		/*
		 * Let postmaster know we've started redo now, so that it can launch
		 * checkpointer to perform restartpoints.  We don't bother during
		 * crash recovery as restartpoints can only be performed during
		 * archive recovery.  And we'd like to keep crash recovery simple, to
		 * avoid introducing bugs that could affect you when recovering after
		 * crash.
		 *
		 * After this point, we can no longer assume that we're the only
		 * process in addition to postmaster!  Also, fsync requests are
		 * subsequently to be handled by the checkpointer, not locally.
		 */
		if (ArchiveRecoveryRequested && IsUnderPostmaster)
		{
			PublishStartupProcessInformation();
			SetForwardFsyncRequests();
			SendPostmasterSignal(PMSIGNAL_RECOVERY_STARTED);
			bgwriterLaunched = true;
		}

		/*
		 * Allow read-only connections immediately if we're consistent
		 * already.
		 */
		CheckRecoveryConsistency();

		/*
		 * Find the first record that logically follows the checkpoint --- it
		 * might physically precede it, though.
		 */
		if (checkPoint.redo < RecPtr)
		{
			/* back up to find the record */
			record = ReadRecord(xlogreader, checkPoint.redo, PANIC, false);
		}
		else
		{
			/* just have to read next record after CheckPoint */
			record = ReadRecord(xlogreader, InvalidXLogRecPtr, LOG, false);
		}

		if (record != NULL)
		{
			bool		recoveryContinue = true;
			bool		recoveryApply = true;
			ErrorContextCallback errcallback;
			TimestampTz xtime;

			InRedo = true;

			ereport(LOG,
					(errmsg("redo starts at %X/%X",
							(uint32) (ReadRecPtr >> 32), (uint32) ReadRecPtr)));

			/*
			 * main redo apply loop
			 */
			do
			{
				bool switchedTLI = false;
#ifdef WAL_DEBUG
				if (XLOG_DEBUG ||
				 (rmid == RM_XACT_ID && trace_recovery_messages <= DEBUG2) ||
					(rmid != RM_XACT_ID && trace_recovery_messages <= DEBUG3))
				{
					StringInfoData buf;

					initStringInfo(&buf);
					appendStringInfo(&buf, "REDO @ %X/%X; LSN %X/%X: ",
									 (uint32) (ReadRecPtr >> 32), (uint32) ReadRecPtr,
									 (uint32) (EndRecPtr >> 32), (uint32) EndRecPtr);
					xlog_outrec(&buf, record);
					appendStringInfo(&buf, " - ");
					RmgrTable[record->xl_rmid].rm_desc(&buf,
													   record->xl_info,
													 XLogRecGetData(record));
					elog(LOG, "%s", buf.data);
					pfree(buf.data);
				}
#endif

				/* Handle interrupt signals of startup process */
				HandleStartupProcInterrupts();

				/*
				 * Pause WAL replay, if requested by a hot-standby session via
				 * SetRecoveryPause().
				 *
				 * Note that we intentionally don't take the info_lck spinlock
				 * here.  We might therefore read a slightly stale value of
				 * the recoveryPause flag, but it can't be very stale (no
				 * worse than the last spinlock we did acquire).  Since a
				 * pause request is a pretty asynchronous thing anyway,
				 * possibly responding to it one WAL record later than we
				 * otherwise would is a minor issue, so it doesn't seem worth
				 * adding another spinlock cycle to prevent that.
				 */
				if (xlogctl->recoveryPause)
					recoveryPausesHere();

				/*
				 * Have we reached our recovery target?
				 */
				if (recoveryStopsHere(record, &recoveryApply))
				{
					if (pause_at_recovery_target)
					{
						SetRecoveryPause(true);
						recoveryPausesHere();
					}
					reachedStopPoint = true;	/* see below */
					recoveryContinue = false;

					/* Exit loop if we reached non-inclusive recovery target */
					if (!recoveryApply)
						break;
				}

				/* Setup error traceback support for ereport() */
				errcallback.callback = rm_redo_error_callback;
				errcallback.arg = (void *) record;
				errcallback.previous = error_context_stack;
				error_context_stack = &errcallback;

				/*
				 * ShmemVariableCache->nextXid must be beyond record's xid.
				 *
				 * We don't expect anyone else to modify nextXid, hence we
				 * don't need to hold a lock while examining it.  We still
				 * acquire the lock to modify it, though.
				 */
				if (TransactionIdFollowsOrEquals(record->xl_xid,
												 ShmemVariableCache->nextXid))
				{
					LWLockAcquire(XidGenLock, LW_EXCLUSIVE);
					ShmemVariableCache->nextXid = record->xl_xid;
					TransactionIdAdvance(ShmemVariableCache->nextXid);
					LWLockRelease(XidGenLock);
				}

				/*
				 * Before replaying this record, check if this record
				 * causes the current timeline to change. The record is
				 * already considered to be part of the new timeline,
				 * so we update ThisTimeLineID before replaying it.
				 * That's important so that replayEndTLI, which is
				 * recorded as the minimum recovery point's TLI if
				 * recovery stops after this record, is set correctly.
				 */
				if (record->xl_rmid == RM_XLOG_ID)
				{
					TimeLineID	newTLI = ThisTimeLineID;
					TimeLineID	prevTLI = ThisTimeLineID;
					uint8		info = record->xl_info & ~XLR_INFO_MASK;

					if (info == XLOG_CHECKPOINT_SHUTDOWN)
					{
						CheckPoint	checkPoint;

						memcpy(&checkPoint, XLogRecGetData(record), sizeof(CheckPoint));
						newTLI = checkPoint.ThisTimeLineID;
						prevTLI = checkPoint.PrevTimeLineID;
					}
					else if (info == XLOG_END_OF_RECOVERY)
					{
						xl_end_of_recovery	xlrec;

						memcpy(&xlrec, XLogRecGetData(record), sizeof(xl_end_of_recovery));
						newTLI = xlrec.ThisTimeLineID;
						prevTLI = xlrec.PrevTimeLineID;
					}

					if (newTLI != ThisTimeLineID)
					{
						/* Check that it's OK to switch to this TLI */
						checkTimeLineSwitch(EndRecPtr, newTLI, prevTLI);

						/* Following WAL records should be run with new TLI */
						ThisTimeLineID = newTLI;
						switchedTLI = true;
					}
				}

				/*
				 * Update shared replayEndRecPtr before replaying this record,
				 * so that XLogFlush will update minRecoveryPoint correctly.
				 */
				SpinLockAcquire(&xlogctl->info_lck);
				xlogctl->replayEndRecPtr = EndRecPtr;
				xlogctl->replayEndTLI = ThisTimeLineID;
				SpinLockRelease(&xlogctl->info_lck);

				/*
				 * If we are attempting to enter Hot Standby mode, process
				 * XIDs we see
				 */
				if (standbyState >= STANDBY_INITIALIZED &&
					TransactionIdIsValid(record->xl_xid))
					RecordKnownAssignedTransactionIds(record->xl_xid);

				/* Now apply the WAL record itself */
				RmgrTable[record->xl_rmid].rm_redo(EndRecPtr, record);

				/* Pop the error context stack */
				error_context_stack = errcallback.previous;

				/*
				 * Update lastReplayedEndRecPtr after this record has been
				 * successfully replayed.
				 */
				SpinLockAcquire(&xlogctl->info_lck);
				xlogctl->lastReplayedEndRecPtr = EndRecPtr;
				xlogctl->lastReplayedTLI = ThisTimeLineID;
				SpinLockRelease(&xlogctl->info_lck);

				/* Remember this record as the last-applied one */
				LastRec = ReadRecPtr;

				/* Allow read-only connections if we're consistent now */
				CheckRecoveryConsistency();

				/*
				 * If this record was a timeline switch, wake up any
				 * walsenders to notice that we are on a new timeline.
				 */
				if (switchedTLI && AllowCascadeReplication())
					WalSndWakeup();

				/* Exit loop if we reached inclusive recovery target */
				if (!recoveryContinue)
					break;

				/* Else, try to fetch the next WAL record */
				record = ReadRecord(xlogreader, InvalidXLogRecPtr, LOG, false);
			} while (record != NULL);

			/*
			 * end of main redo apply loop
			 */

			ereport(LOG,
					(errmsg("redo done at %X/%X",
							(uint32) (ReadRecPtr >> 32), (uint32) ReadRecPtr)));
			xtime = GetLatestXTime();
			if (xtime)
				ereport(LOG,
					 (errmsg("last completed transaction was at log time %s",
							 timestamptz_to_str(xtime))));
			InRedo = false;
		}
		else
		{
			/* there are no WAL records following the checkpoint */
			ereport(LOG,
					(errmsg("redo is not required")));
		}
	}

	/*
	 * Kill WAL receiver, if it's still running, before we continue to write
	 * the startup checkpoint record. It will trump over the checkpoint and
	 * subsequent records if it's still alive when we start writing WAL.
	 */
	ShutdownWalRcv();

	/*
	 * We don't need the latch anymore. It's not strictly necessary to disown
	 * it, but let's do it for the sake of tidiness.
	 */
<<<<<<< HEAD
	if (standby_mode)
=======
	if (StandbyModeRequested)
>>>>>>> c8056592
		DisownLatch(&XLogCtl->recoveryWakeupLatch);

	/*
	 * We are now done reading the xlog from stream. Turn off streaming
	 * recovery to force fetching the files (which would be required at end of
	 * recovery, e.g., timeline history file) from archive or pg_xlog.
	 */
	SetConfigOption("standby_mode", "false", PGC_POSTMASTER, PGC_S_OVERRIDE);

	/*
	 * Re-fetch the last valid or last applied record, so we can identify the
	 * exact endpoint of what we consider the valid portion of WAL.
	 */
	record = ReadRecord(xlogreader, LastRec, PANIC, false);
	EndOfLog = EndRecPtr;
	XLByteToPrevSeg(EndOfLog, endLogSegNo);

	/*
	 * Complain if we did not roll forward far enough to render the backup
	 * dump consistent.  Note: it is indeed okay to look at the local variable
	 * minRecoveryPoint here, even though ControlFile->minRecoveryPoint might
	 * be further ahead --- ControlFile->minRecoveryPoint cannot have been
	 * advanced beyond the WAL we processed.
	 */
	if (InRecovery &&
		(EndOfLog < minRecoveryPoint ||
		 !XLogRecPtrIsInvalid(ControlFile->backupStartPoint)))
	{
		if (reachedStopPoint)
		{
			/* stopped because of stop request */
			ereport(FATAL,
					(errmsg("requested recovery stop point is before consistent recovery point")));
		}

		/*
		 * Ran off end of WAL before reaching end-of-backup WAL record, or
		 * minRecoveryPoint. That's usually a bad sign, indicating that you
		 * tried to recover from an online backup but never called
		 * pg_stop_backup(), or you didn't archive all the WAL up to that
		 * point. However, this also happens in crash recovery, if the system
		 * crashes while an online backup is in progress. We must not treat
		 * that as an error, or the database will refuse to start up.
		 */
		if (ArchiveRecoveryRequested || ControlFile->backupEndRequired)
		{
			if (ControlFile->backupEndRequired)
				ereport(FATAL,
						(errmsg("WAL ends before end of online backup"),
						 errhint("All WAL generated while online backup was taken must be available at recovery.")));
			else if (!XLogRecPtrIsInvalid(ControlFile->backupStartPoint))
				ereport(FATAL,
						(errmsg("WAL ends before end of online backup"),
						 errhint("Online backup started with pg_start_backup() must be ended with pg_stop_backup(), and all WAL up to that point must be available at recovery.")));
			else
				ereport(FATAL,
					  (errmsg("WAL ends before consistent recovery point")));
		}
	}

	/*
	 * Consider whether we need to assign a new timeline ID.
	 *
	 * If we are doing an archive recovery, we always assign a new ID.	This
	 * handles a couple of issues.	If we stopped short of the end of WAL
	 * during recovery, then we are clearly generating a new timeline and must
	 * assign it a unique new ID.  Even if we ran to the end, modifying the
	 * current last segment is problematic because it may result in trying to
	 * overwrite an already-archived copy of that segment, and we encourage
	 * DBAs to make their archive_commands reject that.  We can dodge the
	 * problem by making the new active segment have a new timeline ID.
	 *
	 * In a normal crash recovery, we can just extend the timeline we were in.
	 */
	PrevTimeLineID = ThisTimeLineID;
	if (ArchiveRecoveryRequested)
	{
		char	reason[200];

		Assert(InArchiveRecovery);

		ThisTimeLineID = findNewestTimeLine(recoveryTargetTLI) + 1;
		ereport(LOG,
				(errmsg("selected new timeline ID: %u", ThisTimeLineID)));

		/*
		 * Create a comment for the history file to explain why and where
		 * timeline changed.
		 */
		if (recovery_target == RECOVERY_TARGET_XID)
			snprintf(reason, sizeof(reason),
					 "%s transaction %u",
					 recoveryStopAfter ? "after" : "before",
					 recoveryStopXid);
		else if (recovery_target == RECOVERY_TARGET_TIME)
			snprintf(reason, sizeof(reason),
					 "%s %s\n",
					 recoveryStopAfter ? "after" : "before",
					 timestamptz_to_str(recoveryStopTime));
		else if (recovery_target == RECOVERY_TARGET_NAME)
			snprintf(reason, sizeof(reason),
					 "at restore point \"%s\"",
					 recoveryStopName);
		else
			snprintf(reason, sizeof(reason), "no recovery target specified");

		writeTimeLineHistory(ThisTimeLineID, recoveryTargetTLI,
							 EndRecPtr, reason);
	}

	/* Save the selected TimeLineID in shared memory, too */
	XLogCtl->ThisTimeLineID = ThisTimeLineID;
	XLogCtl->PrevTimeLineID = PrevTimeLineID;

	/*
	 * We are now done reading the old WAL.  Turn off archive fetching if it
	 * was active, and make a writable copy of the last WAL segment. (Note
	 * that we also have a copy of the last block of the old WAL in readBuf;
	 * we will use that below.)
	 */
	if (ArchiveRecoveryRequested)
		exitArchiveRecovery(xlogreader->readPageTLI, endLogSegNo);

	/*
	 * Prepare to write WAL starting at EndOfLog position, and init xlog
	 * buffer cache using the block containing the last record from the
	 * previous incarnation.
	 */
	openLogSegNo = endLogSegNo;
	openLogFile = XLogFileOpen(openLogSegNo);
	openLogOff = 0;
	Insert = &XLogCtl->Insert;
	Insert->PrevRecord = LastRec;
	XLogCtl->xlblocks[0] = ((EndOfLog - 1) / XLOG_BLCKSZ + 1) * XLOG_BLCKSZ;

	/*
	 * Tricky point here: readBuf contains the *last* block that the LastRec
	 * record spans, not the one it starts in.	The last block is indeed the
	 * one we want to use.
	 */
	if (EndOfLog % XLOG_BLCKSZ == 0)
	{
		memset(Insert->currpage, 0, XLOG_BLCKSZ);
	}
	else
	{
		Assert(readOff == (XLogCtl->xlblocks[0] - XLOG_BLCKSZ) % XLogSegSize);
		memcpy((char *) Insert->currpage, xlogreader->readBuf, XLOG_BLCKSZ);
	}
	Insert->currpos = (char *) Insert->currpage +
		(EndOfLog + XLOG_BLCKSZ - XLogCtl->xlblocks[0]);

	LogwrtResult.Write = LogwrtResult.Flush = EndOfLog;

	XLogCtl->LogwrtResult = LogwrtResult;

	XLogCtl->LogwrtRqst.Write = EndOfLog;
	XLogCtl->LogwrtRqst.Flush = EndOfLog;

	freespace = INSERT_FREESPACE(Insert);
	if (freespace > 0)
	{
		/* Make sure rest of page is zero */
		MemSet(Insert->currpos, 0, freespace);
		XLogCtl->Write.curridx = 0;
	}
	else
	{
		/*
		 * Whenever LogwrtResult points to exactly the end of a page,
		 * Write.curridx must point to the *next* page (see XLogWrite()).
		 *
		 * Note: it might seem we should do AdvanceXLInsertBuffer() here, but
		 * this is sufficient.	The first actual attempt to insert a log
		 * record will advance the insert state.
		 */
		XLogCtl->Write.curridx = NextBufIdx(0);
	}

	/* Pre-scan prepared transactions to find out the range of XIDs present */
	oldestActiveXID = PrescanPreparedTransactions(NULL, NULL);

	/*
	 * Update full_page_writes in shared memory and write an XLOG_FPW_CHANGE
	 * record before resource manager writes cleanup WAL records or checkpoint
	 * record is written.
	 */
	Insert->fullPageWrites = lastFullPageWrites;
	LocalSetXLogInsertAllowed();
	UpdateFullPageWrites();
	LocalXLogInsertAllowed = -1;

	if (InRecovery)
	{
		int			rmid;

		/*
		 * Resource managers might need to write WAL records, eg, to record
		 * index cleanup actions.  So temporarily enable XLogInsertAllowed in
		 * this process only.
		 */
		LocalSetXLogInsertAllowed();

		/*
		 * Allow resource managers to do any required cleanup.
		 */
		for (rmid = 0; rmid <= RM_MAX_ID; rmid++)
		{
			if (RmgrTable[rmid].rm_cleanup != NULL)
				RmgrTable[rmid].rm_cleanup();
		}

		/* Disallow XLogInsert again */
		LocalXLogInsertAllowed = -1;

		/*
		 * Perform a checkpoint to update all our recovery activity to disk.
		 *
		 * Note that we write a shutdown checkpoint rather than an on-line
		 * one. This is not particularly critical, but since we may be
		 * assigning a new TLI, using a shutdown checkpoint allows us to have
		 * the rule that TLI only changes in shutdown checkpoints, which
		 * allows some extra error checking in xlog_redo.
		 *
		 * In fast promotion, only create a lightweight end-of-recovery record
		 * instead of a full checkpoint. A checkpoint is requested later, after
		 * we're fully out of recovery mode and already accepting queries.
		 */
		if (bgwriterLaunched)
		{
			if (fast_promote)
			{
				checkPointLoc = ControlFile->prevCheckPoint;

				/*
				 * Confirm the last checkpoint is available for us to recover
				 * from if we fail. Note that we don't check for the secondary
				 * checkpoint since that isn't available in most base backups.
				 */
				record = ReadCheckpointRecord(xlogreader, checkPointLoc, 1, false);
				if (record != NULL)
				{
					fast_promoted = true;
					CreateEndOfRecoveryRecord();
				}
			}

			if (!fast_promoted)
				RequestCheckpoint(CHECKPOINT_END_OF_RECOVERY |
									CHECKPOINT_IMMEDIATE |
									CHECKPOINT_WAIT);
		}
		else
			CreateCheckPoint(CHECKPOINT_END_OF_RECOVERY | CHECKPOINT_IMMEDIATE);

		/*
		 * And finally, execute the recovery_end_command, if any.
		 */
		if (recovery_end_command[0])
			ExecuteRecoveryCommand(recovery_end_command,
								   "recovery_end_command",
								   true);
	}

	/*
	 * Preallocate additional log files, if wanted.
	 */
	PreallocXlogFiles(EndOfLog);

	/*
	 * Reset initial contents of unlogged relations.  This has to be done
	 * AFTER recovery is complete so that any unlogged relations created
	 * during recovery also get picked up.
	 */
	if (InRecovery)
		ResetUnloggedRelations(UNLOGGED_RELATION_INIT);

	/*
	 * Okay, we're officially UP.
	 */
	InRecovery = false;

	LWLockAcquire(ControlFileLock, LW_EXCLUSIVE);
	ControlFile->state = DB_IN_PRODUCTION;
	ControlFile->time = (pg_time_t) time(NULL);
	UpdateControlFile();
	LWLockRelease(ControlFileLock);

	/* start the archive_timeout timer running */
	XLogCtl->Write.lastSegSwitchTime = (pg_time_t) time(NULL);

	/* also initialize latestCompletedXid, to nextXid - 1 */
	LWLockAcquire(ProcArrayLock, LW_EXCLUSIVE);
	ShmemVariableCache->latestCompletedXid = ShmemVariableCache->nextXid;
	TransactionIdRetreat(ShmemVariableCache->latestCompletedXid);
	LWLockRelease(ProcArrayLock);

	/*
	 * Start up the commit log and subtrans, if not already done for hot
	 * standby.
	 */
	if (standbyState == STANDBY_DISABLED)
	{
		StartupCLOG();
		StartupSUBTRANS(oldestActiveXID);
	}

	/*
	 * Perform end of recovery actions for any SLRUs that need it.
	 */
	StartupMultiXact();
	TrimCLOG();

	/* Reload shared-memory state for prepared transactions */
	RecoverPreparedTransactions();

	/*
	 * Shutdown the recovery environment. This must occur after
	 * RecoverPreparedTransactions(), see notes for lock_twophase_recover()
	 */
	if (standbyState != STANDBY_DISABLED)
		ShutdownRecoveryTransactionEnvironment();

	/* Shut down xlogreader */
	if (readFile >= 0)
	{
		close(readFile);
		readFile = -1;
	}
	XLogReaderFree(xlogreader);

	/*
	 * If any of the critical GUCs have changed, log them before we allow
	 * backends to write WAL.
	 */
	LocalSetXLogInsertAllowed();
	XLogReportParameters();

	/*
	 * All done.  Allow backends to write WAL.	(Although the bool flag is
	 * probably atomic in itself, we use the info_lck here to ensure that
	 * there are no race conditions concerning visibility of other recent
	 * updates to shared memory.)
	 */
	{
		/* use volatile pointer to prevent code rearrangement */
		volatile XLogCtlData *xlogctl = XLogCtl;

		SpinLockAcquire(&xlogctl->info_lck);
		xlogctl->SharedRecoveryInProgress = false;
		SpinLockRelease(&xlogctl->info_lck);
	}

	/*
	 * If there were cascading standby servers connected to us, nudge any
	 * wal sender processes to notice that we've been promoted.
	 */
	WalSndWakeup();

	/*
	 * If this was a fast promotion, request an (online) checkpoint now. This
	 * isn't required for consistency, but the last restartpoint might be far
	 * back, and in case of a crash, recovering from it might take a longer
	 * than is appropriate now that we're not in standby mode anymore.
	 */
	if (fast_promoted)
		RequestCheckpoint(0);
}

/*
 * Checks if recovery has reached a consistent state. When consistency is
 * reached and we have a valid starting standby snapshot, tell postmaster
 * that it can start accepting read-only connections.
 */
static void
CheckRecoveryConsistency(void)
{
	/*
	 * During crash recovery, we don't reach a consistent state until we've
	 * replayed all the WAL.
	 */
	if (XLogRecPtrIsInvalid(minRecoveryPoint))
		return;

	/*
	 * Have we reached the point where our base backup was completed?
	 */
	if (!XLogRecPtrIsInvalid(ControlFile->backupEndPoint) &&
		ControlFile->backupEndPoint <= EndRecPtr)
	{
		/*
		 * We have reached the end of base backup, as indicated by pg_control.
		 * The data on disk is now consistent. Reset backupStartPoint and
		 * backupEndPoint, and update minRecoveryPoint to make sure we don't
		 * allow starting up at an earlier point even if recovery is stopped
		 * and restarted soon after this.
		 */
		elog(DEBUG1, "end of backup reached");

		LWLockAcquire(ControlFileLock, LW_EXCLUSIVE);

		if (ControlFile->minRecoveryPoint < EndRecPtr)
			ControlFile->minRecoveryPoint = EndRecPtr;

		ControlFile->backupStartPoint = InvalidXLogRecPtr;
		ControlFile->backupEndPoint = InvalidXLogRecPtr;
		ControlFile->backupEndRequired = false;
		UpdateControlFile();

		LWLockRelease(ControlFileLock);
	}

	/*
	 * Have we passed our safe starting point? Note that minRecoveryPoint
	 * is known to be incorrectly set if ControlFile->backupEndRequired,
	 * until the XLOG_BACKUP_RECORD arrives to advise us of the correct
	 * minRecoveryPoint. All we know prior to that is that we're not
	 * consistent yet.
	 */
	if (!reachedConsistency && !ControlFile->backupEndRequired &&
		minRecoveryPoint <= XLogCtl->lastReplayedEndRecPtr &&
		XLogRecPtrIsInvalid(ControlFile->backupStartPoint))
	{
		/*
		 * Check to see if the XLOG sequence contained any unresolved
		 * references to uninitialized pages.
		 */
		XLogCheckInvalidPages();

		reachedConsistency = true;
		ereport(LOG,
				(errmsg("consistent recovery state reached at %X/%X",
						(uint32) (XLogCtl->lastReplayedEndRecPtr >> 32),
						(uint32) XLogCtl->lastReplayedEndRecPtr)));
	}

	/*
	 * Have we got a valid starting snapshot that will allow queries to be
	 * run? If so, we can tell postmaster that the database is consistent now,
	 * enabling connections.
	 */
	if (standbyState == STANDBY_SNAPSHOT_READY &&
		!LocalHotStandbyActive &&
		reachedConsistency &&
		IsUnderPostmaster)
	{
		/* use volatile pointer to prevent code rearrangement */
		volatile XLogCtlData *xlogctl = XLogCtl;

		SpinLockAcquire(&xlogctl->info_lck);
		xlogctl->SharedHotStandbyActive = true;
		SpinLockRelease(&xlogctl->info_lck);

		LocalHotStandbyActive = true;

		SendPostmasterSignal(PMSIGNAL_BEGIN_HOT_STANDBY);
	}
}

/*
 * Is the system still in recovery?
 *
 * Unlike testing InRecovery, this works in any process that's connected to
 * shared memory.
 *
 * As a side-effect, we initialize the local TimeLineID and RedoRecPtr
 * variables the first time we see that recovery is finished.
 */
bool
RecoveryInProgress(void)
{
	/*
	 * We check shared state each time only until we leave recovery mode. We
	 * can't re-enter recovery, so there's no need to keep checking after the
	 * shared variable has once been seen false.
	 */
	if (!LocalRecoveryInProgress)
		return false;
	else
	{
		/* use volatile pointer to prevent code rearrangement */
		volatile XLogCtlData *xlogctl = XLogCtl;

		/* spinlock is essential on machines with weak memory ordering! */
		SpinLockAcquire(&xlogctl->info_lck);
		LocalRecoveryInProgress = xlogctl->SharedRecoveryInProgress;
		SpinLockRelease(&xlogctl->info_lck);

		/*
		 * Initialize TimeLineID and RedoRecPtr when we discover that recovery
		 * is finished. InitPostgres() relies upon this behaviour to ensure
		 * that InitXLOGAccess() is called at backend startup.	(If you change
		 * this, see also LocalSetXLogInsertAllowed.)
		 */
		if (!LocalRecoveryInProgress)
			InitXLOGAccess();

		return LocalRecoveryInProgress;
	}
}

/*
 * Is HotStandby active yet? This is only important in special backends
 * since normal backends won't ever be able to connect until this returns
 * true. Postmaster knows this by way of signal, not via shared memory.
 *
 * Unlike testing standbyState, this works in any process that's connected to
 * shared memory.
 */
bool
HotStandbyActive(void)
{
	/*
	 * We check shared state each time only until Hot Standby is active. We
	 * can't de-activate Hot Standby, so there's no need to keep checking
	 * after the shared variable has once been seen true.
	 */
	if (LocalHotStandbyActive)
		return true;
	else
	{
		/* use volatile pointer to prevent code rearrangement */
		volatile XLogCtlData *xlogctl = XLogCtl;

		/* spinlock is essential on machines with weak memory ordering! */
		SpinLockAcquire(&xlogctl->info_lck);
		LocalHotStandbyActive = xlogctl->SharedHotStandbyActive;
		SpinLockRelease(&xlogctl->info_lck);

		return LocalHotStandbyActive;
	}
}

/*
 * Is this process allowed to insert new WAL records?
 *
 * Ordinarily this is essentially equivalent to !RecoveryInProgress().
 * But we also have provisions for forcing the result "true" or "false"
 * within specific processes regardless of the global state.
 */
bool
XLogInsertAllowed(void)
{
	/*
	 * If value is "unconditionally true" or "unconditionally false", just
	 * return it.  This provides the normal fast path once recovery is known
	 * done.
	 */
	if (LocalXLogInsertAllowed >= 0)
		return (bool) LocalXLogInsertAllowed;

	/*
	 * Else, must check to see if we're still in recovery.
	 */
	if (RecoveryInProgress())
		return false;

	/*
	 * On exit from recovery, reset to "unconditionally true", since there is
	 * no need to keep checking.
	 */
	LocalXLogInsertAllowed = 1;
	return true;
}

/*
 * Make XLogInsertAllowed() return true in the current process only.
 *
 * Note: it is allowed to switch LocalXLogInsertAllowed back to -1 later,
 * and even call LocalSetXLogInsertAllowed() again after that.
 */
static void
LocalSetXLogInsertAllowed(void)
{
	Assert(LocalXLogInsertAllowed == -1);
	LocalXLogInsertAllowed = 1;

	/* Initialize as RecoveryInProgress() would do when switching state */
	InitXLOGAccess();
}

/*
 * Subroutine to try to fetch and validate a prior checkpoint record.
 *
 * whichChkpt identifies the checkpoint (merely for reporting purposes).
 * 1 for "primary", 2 for "secondary", 0 for "other" (backup_label)
 */
static XLogRecord *
ReadCheckpointRecord(XLogReaderState *xlogreader, XLogRecPtr RecPtr,
					 int whichChkpt, bool report)
{
	XLogRecord *record;

	if (!XRecOffIsValid(RecPtr))
	{
		if (!report)
			return NULL;

		switch (whichChkpt)
		{
			case 1:
				ereport(LOG,
				(errmsg("invalid primary checkpoint link in control file")));
				break;
			case 2:
				ereport(LOG,
						(errmsg("invalid secondary checkpoint link in control file")));
				break;
			default:
				ereport(LOG,
				   (errmsg("invalid checkpoint link in backup_label file")));
				break;
		}
		return NULL;
	}

	record = ReadRecord(xlogreader, RecPtr, LOG, true);

	if (record == NULL)
	{
		if (!report)
			return NULL;

		switch (whichChkpt)
		{
			case 1:
				ereport(LOG,
						(errmsg("invalid primary checkpoint record")));
				break;
			case 2:
				ereport(LOG,
						(errmsg("invalid secondary checkpoint record")));
				break;
			default:
				ereport(LOG,
						(errmsg("invalid checkpoint record")));
				break;
		}
		return NULL;
	}
	if (record->xl_rmid != RM_XLOG_ID)
	{
		switch (whichChkpt)
		{
			case 1:
				ereport(LOG,
						(errmsg("invalid resource manager ID in primary checkpoint record")));
				break;
			case 2:
				ereport(LOG,
						(errmsg("invalid resource manager ID in secondary checkpoint record")));
				break;
			default:
				ereport(LOG,
				(errmsg("invalid resource manager ID in checkpoint record")));
				break;
		}
		return NULL;
	}
	if (record->xl_info != XLOG_CHECKPOINT_SHUTDOWN &&
		record->xl_info != XLOG_CHECKPOINT_ONLINE)
	{
		switch (whichChkpt)
		{
			case 1:
				ereport(LOG,
				   (errmsg("invalid xl_info in primary checkpoint record")));
				break;
			case 2:
				ereport(LOG,
				 (errmsg("invalid xl_info in secondary checkpoint record")));
				break;
			default:
				ereport(LOG,
						(errmsg("invalid xl_info in checkpoint record")));
				break;
		}
		return NULL;
	}
	if (record->xl_len != sizeof(CheckPoint) ||
		record->xl_tot_len != SizeOfXLogRecord + sizeof(CheckPoint))
	{
		switch (whichChkpt)
		{
			case 1:
				ereport(LOG,
					(errmsg("invalid length of primary checkpoint record")));
				break;
			case 2:
				ereport(LOG,
				  (errmsg("invalid length of secondary checkpoint record")));
				break;
			default:
				ereport(LOG,
						(errmsg("invalid length of checkpoint record")));
				break;
		}
		return NULL;
	}
	return record;
}

/*
 * This must be called during startup of a backend process, except that
 * it need not be called in a standalone backend (which does StartupXLOG
 * instead).  We need to initialize the local copies of ThisTimeLineID and
 * RedoRecPtr.
 *
 * Note: before Postgres 8.0, we went to some effort to keep the postmaster
 * process's copies of ThisTimeLineID and RedoRecPtr valid too.  This was
 * unnecessary however, since the postmaster itself never touches XLOG anyway.
 */
void
InitXLOGAccess(void)
{
	/* ThisTimeLineID doesn't change so we need no lock to copy it */
	ThisTimeLineID = XLogCtl->ThisTimeLineID;
	Assert(ThisTimeLineID != 0 || IsBootstrapProcessingMode());

	/* Use GetRedoRecPtr to copy the RedoRecPtr safely */
	(void) GetRedoRecPtr();
}

/*
 * Once spawned, a backend may update its local RedoRecPtr from
 * XLogCtl->Insert.RedoRecPtr; it must hold the insert lock or info_lck
 * to do so.  This is done in XLogInsert() or GetRedoRecPtr().
 */
XLogRecPtr
GetRedoRecPtr(void)
{
	/* use volatile pointer to prevent code rearrangement */
	volatile XLogCtlData *xlogctl = XLogCtl;

	SpinLockAcquire(&xlogctl->info_lck);
	Assert(RedoRecPtr <= xlogctl->Insert.RedoRecPtr);
	RedoRecPtr = xlogctl->Insert.RedoRecPtr;
	SpinLockRelease(&xlogctl->info_lck);

	return RedoRecPtr;
}

/*
 * GetInsertRecPtr -- Returns the current insert position.
 *
 * NOTE: The value *actually* returned is the position of the last full
 * xlog page. It lags behind the real insert position by at most 1 page.
 * For that, we don't need to acquire WALInsertLock which can be quite
 * heavily contended, and an approximation is enough for the current
 * usage of this function.
 */
XLogRecPtr
GetInsertRecPtr(void)
{
	/* use volatile pointer to prevent code rearrangement */
	volatile XLogCtlData *xlogctl = XLogCtl;
	XLogRecPtr	recptr;

	SpinLockAcquire(&xlogctl->info_lck);
	recptr = xlogctl->LogwrtRqst.Write;
	SpinLockRelease(&xlogctl->info_lck);

	return recptr;
}

/*
 * GetFlushRecPtr -- Returns the current flush position, ie, the last WAL
 * position known to be fsync'd to disk.
 */
XLogRecPtr
GetFlushRecPtr(void)
{
	/* use volatile pointer to prevent code rearrangement */
	volatile XLogCtlData *xlogctl = XLogCtl;
	XLogRecPtr	recptr;

	SpinLockAcquire(&xlogctl->info_lck);
	recptr = xlogctl->LogwrtResult.Flush;
	SpinLockRelease(&xlogctl->info_lck);

	return recptr;
}

/*
 * Get the time of the last xlog segment switch
 */
pg_time_t
GetLastSegSwitchTime(void)
{
	pg_time_t	result;

	/* Need WALWriteLock, but shared lock is sufficient */
	LWLockAcquire(WALWriteLock, LW_SHARED);
	result = XLogCtl->Write.lastSegSwitchTime;
	LWLockRelease(WALWriteLock);

	return result;
}

/*
 * GetNextXidAndEpoch - get the current nextXid value and associated epoch
 *
 * This is exported for use by code that would like to have 64-bit XIDs.
 * We don't really support such things, but all XIDs within the system
 * can be presumed "close to" the result, and thus the epoch associated
 * with them can be determined.
 */
void
GetNextXidAndEpoch(TransactionId *xid, uint32 *epoch)
{
	uint32		ckptXidEpoch;
	TransactionId ckptXid;
	TransactionId nextXid;

	/* Must read checkpoint info first, else have race condition */
	{
		/* use volatile pointer to prevent code rearrangement */
		volatile XLogCtlData *xlogctl = XLogCtl;

		SpinLockAcquire(&xlogctl->info_lck);
		ckptXidEpoch = xlogctl->ckptXidEpoch;
		ckptXid = xlogctl->ckptXid;
		SpinLockRelease(&xlogctl->info_lck);
	}

	/* Now fetch current nextXid */
	nextXid = ReadNewTransactionId();

	/*
	 * nextXid is certainly logically later than ckptXid.  So if it's
	 * numerically less, it must have wrapped into the next epoch.
	 */
	if (nextXid < ckptXid)
		ckptXidEpoch++;

	*xid = nextXid;
	*epoch = ckptXidEpoch;
}

/*
 * This must be called ONCE during postmaster or standalone-backend shutdown
 */
void
ShutdownXLOG(int code, Datum arg)
{
	ereport(LOG,
			(errmsg("shutting down")));

	if (RecoveryInProgress())
		CreateRestartPoint(CHECKPOINT_IS_SHUTDOWN | CHECKPOINT_IMMEDIATE);
	else
	{
		/*
		 * If archiving is enabled, rotate the last XLOG file so that all the
		 * remaining records are archived (postmaster wakes up the archiver
		 * process one more time at the end of shutdown). The checkpoint
		 * record will go to the next XLOG file and won't be archived (yet).
		 */
		if (XLogArchivingActive() && XLogArchiveCommandSet())
			RequestXLogSwitch();

		CreateCheckPoint(CHECKPOINT_IS_SHUTDOWN | CHECKPOINT_IMMEDIATE);
	}
	ShutdownCLOG();
	ShutdownSUBTRANS();
	ShutdownMultiXact();

	ereport(LOG,
			(errmsg("database system is shut down")));
}

/*
 * Log start of a checkpoint.
 */
static void
LogCheckpointStart(int flags, bool restartpoint)
{
	const char *msg;

	/*
	 * XXX: This is hopelessly untranslatable. We could call gettext_noop for
	 * the main message, but what about all the flags?
	 */
	if (restartpoint)
		msg = "restartpoint starting:%s%s%s%s%s%s%s";
	else
		msg = "checkpoint starting:%s%s%s%s%s%s%s";

	elog(LOG, msg,
		 (flags & CHECKPOINT_IS_SHUTDOWN) ? " shutdown" : "",
		 (flags & CHECKPOINT_END_OF_RECOVERY) ? " end-of-recovery" : "",
		 (flags & CHECKPOINT_IMMEDIATE) ? " immediate" : "",
		 (flags & CHECKPOINT_FORCE) ? " force" : "",
		 (flags & CHECKPOINT_WAIT) ? " wait" : "",
		 (flags & CHECKPOINT_CAUSE_XLOG) ? " xlog" : "",
		 (flags & CHECKPOINT_CAUSE_TIME) ? " time" : "");
}

/*
 * Log end of a checkpoint.
 */
static void
LogCheckpointEnd(bool restartpoint)
{
	long		write_secs,
				sync_secs,
				total_secs,
				longest_secs,
				average_secs;
	int			write_usecs,
				sync_usecs,
				total_usecs,
				longest_usecs,
				average_usecs;
	uint64		average_sync_time;

	CheckpointStats.ckpt_end_t = GetCurrentTimestamp();

	TimestampDifference(CheckpointStats.ckpt_write_t,
						CheckpointStats.ckpt_sync_t,
						&write_secs, &write_usecs);

	TimestampDifference(CheckpointStats.ckpt_sync_t,
						CheckpointStats.ckpt_sync_end_t,
						&sync_secs, &sync_usecs);

	/* Accumulate checkpoint timing summary data, in milliseconds. */
	BgWriterStats.m_checkpoint_write_time +=
		write_secs * 1000 + write_usecs / 1000;
	BgWriterStats.m_checkpoint_sync_time +=
		sync_secs * 1000 + sync_usecs / 1000;

	/*
	 * All of the published timing statistics are accounted for.  Only
	 * continue if a log message is to be written.
	 */
	if (!log_checkpoints)
		return;

	TimestampDifference(CheckpointStats.ckpt_start_t,
						CheckpointStats.ckpt_end_t,
						&total_secs, &total_usecs);

	/*
	 * Timing values returned from CheckpointStats are in microseconds.
	 * Convert to the second plus microsecond form that TimestampDifference
	 * returns for homogeneous printing.
	 */
	longest_secs = (long) (CheckpointStats.ckpt_longest_sync / 1000000);
	longest_usecs = CheckpointStats.ckpt_longest_sync -
		(uint64) longest_secs *1000000;

	average_sync_time = 0;
	if (CheckpointStats.ckpt_sync_rels > 0)
		average_sync_time = CheckpointStats.ckpt_agg_sync_time /
			CheckpointStats.ckpt_sync_rels;
	average_secs = (long) (average_sync_time / 1000000);
	average_usecs = average_sync_time - (uint64) average_secs *1000000;

	if (restartpoint)
		elog(LOG, "restartpoint complete: wrote %d buffers (%.1f%%); "
			 "%d transaction log file(s) added, %d removed, %d recycled; "
			 "write=%ld.%03d s, sync=%ld.%03d s, total=%ld.%03d s; "
			 "sync files=%d, longest=%ld.%03d s, average=%ld.%03d s",
			 CheckpointStats.ckpt_bufs_written,
			 (double) CheckpointStats.ckpt_bufs_written * 100 / NBuffers,
			 CheckpointStats.ckpt_segs_added,
			 CheckpointStats.ckpt_segs_removed,
			 CheckpointStats.ckpt_segs_recycled,
			 write_secs, write_usecs / 1000,
			 sync_secs, sync_usecs / 1000,
			 total_secs, total_usecs / 1000,
			 CheckpointStats.ckpt_sync_rels,
			 longest_secs, longest_usecs / 1000,
			 average_secs, average_usecs / 1000);
	else
		elog(LOG, "checkpoint complete: wrote %d buffers (%.1f%%); "
			 "%d transaction log file(s) added, %d removed, %d recycled; "
			 "write=%ld.%03d s, sync=%ld.%03d s, total=%ld.%03d s; "
			 "sync files=%d, longest=%ld.%03d s, average=%ld.%03d s",
			 CheckpointStats.ckpt_bufs_written,
			 (double) CheckpointStats.ckpt_bufs_written * 100 / NBuffers,
			 CheckpointStats.ckpt_segs_added,
			 CheckpointStats.ckpt_segs_removed,
			 CheckpointStats.ckpt_segs_recycled,
			 write_secs, write_usecs / 1000,
			 sync_secs, sync_usecs / 1000,
			 total_secs, total_usecs / 1000,
			 CheckpointStats.ckpt_sync_rels,
			 longest_secs, longest_usecs / 1000,
			 average_secs, average_usecs / 1000);
}

/*
 * Perform a checkpoint --- either during shutdown, or on-the-fly
 *
 * flags is a bitwise OR of the following:
 *	CHECKPOINT_IS_SHUTDOWN: checkpoint is for database shutdown.
 *	CHECKPOINT_END_OF_RECOVERY: checkpoint is for end of WAL recovery.
 *	CHECKPOINT_IMMEDIATE: finish the checkpoint ASAP,
 *		ignoring checkpoint_completion_target parameter.
 *	CHECKPOINT_FORCE: force a checkpoint even if no XLOG activity has occurred
 *		since the last one (implied by CHECKPOINT_IS_SHUTDOWN or
 *		CHECKPOINT_END_OF_RECOVERY).
 *
 * Note: flags contains other bits, of interest here only for logging purposes.
 * In particular note that this routine is synchronous and does not pay
 * attention to CHECKPOINT_WAIT.
 *
 * If !shutdown then we are writing an online checkpoint. This is a very special
 * kind of operation and WAL record because the checkpoint action occurs over
 * a period of time yet logically occurs at just a single LSN. The logical
 * position of the WAL record (redo ptr) is the same or earlier than the
 * physical position. When we replay WAL we locate the checkpoint via its
 * physical position then read the redo ptr and actually start replay at the
 * earlier logical position. Note that we don't write *anything* to WAL at
 * the logical position, so that location could be any other kind of WAL record.
 * All of this mechanism allows us to continue working while we checkpoint.
 * As a result, timing of actions is critical here and be careful to note that
 * this function will likely take minutes to execute on a busy system.
 */
void
CreateCheckPoint(int flags)
{
	bool		shutdown;
	CheckPoint	checkPoint;
	XLogRecPtr	recptr;
	XLogCtlInsert *Insert = &XLogCtl->Insert;
	XLogRecData rdata;
	uint32		freespace;
	XLogSegNo	_logSegNo;
	VirtualTransactionId *vxids;
	int	nvxids;

	/*
	 * An end-of-recovery checkpoint is really a shutdown checkpoint, just
	 * issued at a different time.
	 */
	if (flags & (CHECKPOINT_IS_SHUTDOWN | CHECKPOINT_END_OF_RECOVERY))
		shutdown = true;
	else
		shutdown = false;

	/* sanity check */
	if (RecoveryInProgress() && (flags & CHECKPOINT_END_OF_RECOVERY) == 0)
		elog(ERROR, "can't create a checkpoint during recovery");

	/*
	 * Acquire CheckpointLock to ensure only one checkpoint happens at a time.
	 * (This is just pro forma, since in the present system structure there is
	 * only one process that is allowed to issue checkpoints at any given
	 * time.)
	 */
	LWLockAcquire(CheckpointLock, LW_EXCLUSIVE);

	/*
	 * Prepare to accumulate statistics.
	 *
	 * Note: because it is possible for log_checkpoints to change while a
	 * checkpoint proceeds, we always accumulate stats, even if
	 * log_checkpoints is currently off.
	 */
	MemSet(&CheckpointStats, 0, sizeof(CheckpointStats));
	CheckpointStats.ckpt_start_t = GetCurrentTimestamp();

	/*
	 * Use a critical section to force system panic if we have trouble.
	 */
	START_CRIT_SECTION();

	if (shutdown)
	{
		LWLockAcquire(ControlFileLock, LW_EXCLUSIVE);
		ControlFile->state = DB_SHUTDOWNING;
		ControlFile->time = (pg_time_t) time(NULL);
		UpdateControlFile();
		LWLockRelease(ControlFileLock);
	}

	/*
	 * Let smgr prepare for checkpoint; this has to happen before we determine
	 * the REDO pointer.  Note that smgr must not do anything that'd have to
	 * be undone if we decide no checkpoint is needed.
	 */
	smgrpreckpt();

	/* Begin filling in the checkpoint WAL record */
	MemSet(&checkPoint, 0, sizeof(checkPoint));
	checkPoint.time = (pg_time_t) time(NULL);

	/*
	 * For Hot Standby, derive the oldestActiveXid before we fix the redo
	 * pointer. This allows us to begin accumulating changes to assemble our
	 * starting snapshot of locks and transactions.
	 */
	if (!shutdown && XLogStandbyInfoActive())
		checkPoint.oldestActiveXid = GetOldestActiveTransactionId();
	else
		checkPoint.oldestActiveXid = InvalidTransactionId;

	/*
	 * We must hold WALInsertLock while examining insert state to determine
	 * the checkpoint REDO pointer.
	 */
	LWLockAcquire(WALInsertLock, LW_EXCLUSIVE);

	/*
	 * If this isn't a shutdown or forced checkpoint, and we have not inserted
	 * any XLOG records since the start of the last checkpoint, skip the
	 * checkpoint.	The idea here is to avoid inserting duplicate checkpoints
	 * when the system is idle. That wastes log space, and more importantly it
	 * exposes us to possible loss of both current and previous checkpoint
	 * records if the machine crashes just as we're writing the update.
	 * (Perhaps it'd make even more sense to checkpoint only when the previous
	 * checkpoint record is in a different xlog page?)
	 *
	 * We have to make two tests to determine that nothing has happened since
	 * the start of the last checkpoint: current insertion point must match
	 * the end of the last checkpoint record, and its redo pointer must point
	 * to itself.
	 */
	if ((flags & (CHECKPOINT_IS_SHUTDOWN | CHECKPOINT_END_OF_RECOVERY |
				  CHECKPOINT_FORCE)) == 0)
	{
		XLogRecPtr	curInsert;

		INSERT_RECPTR(curInsert, Insert, Insert->curridx);
		if (curInsert == ControlFile->checkPoint +
			MAXALIGN(SizeOfXLogRecord + sizeof(CheckPoint)) &&
			ControlFile->checkPoint == ControlFile->checkPointCopy.redo)
		{
			LWLockRelease(WALInsertLock);
			LWLockRelease(CheckpointLock);
			END_CRIT_SECTION();
			return;
		}
	}

	/*
	 * An end-of-recovery checkpoint is created before anyone is allowed to
	 * write WAL. To allow us to write the checkpoint record, temporarily
	 * enable XLogInsertAllowed.  (This also ensures ThisTimeLineID is
	 * initialized, which we need here and in AdvanceXLInsertBuffer.)
	 */
	if (flags & CHECKPOINT_END_OF_RECOVERY)
		LocalSetXLogInsertAllowed();

	checkPoint.ThisTimeLineID = ThisTimeLineID;
	if (flags & CHECKPOINT_END_OF_RECOVERY)
		checkPoint.PrevTimeLineID = XLogCtl->PrevTimeLineID;
	else
		checkPoint.PrevTimeLineID = ThisTimeLineID;

	checkPoint.fullPageWrites = Insert->fullPageWrites;

	/*
	 * Compute new REDO record ptr = location of next XLOG record.
	 *
	 * NB: this is NOT necessarily where the checkpoint record itself will be,
	 * since other backends may insert more XLOG records while we're off doing
	 * the buffer flush work.  Those XLOG records are logically after the
	 * checkpoint, even though physically before it.  Got that?
	 */
	freespace = INSERT_FREESPACE(Insert);
	if (freespace == 0)
	{
		(void) AdvanceXLInsertBuffer(false);
		/* OK to ignore update return flag, since we will do flush anyway */
		freespace = INSERT_FREESPACE(Insert);
	}
	INSERT_RECPTR(checkPoint.redo, Insert, Insert->curridx);

	/*
	 * Here we update the shared RedoRecPtr for future XLogInsert calls; this
	 * must be done while holding the insert lock AND the info_lck.
	 *
	 * Note: if we fail to complete the checkpoint, RedoRecPtr will be left
	 * pointing past where it really needs to point.  This is okay; the only
	 * consequence is that XLogInsert might back up whole buffers that it
	 * didn't really need to.  We can't postpone advancing RedoRecPtr because
	 * XLogInserts that happen while we are dumping buffers must assume that
	 * their buffer changes are not included in the checkpoint.
	 */
	{
		/* use volatile pointer to prevent code rearrangement */
		volatile XLogCtlData *xlogctl = XLogCtl;

		SpinLockAcquire(&xlogctl->info_lck);
		RedoRecPtr = xlogctl->Insert.RedoRecPtr = checkPoint.redo;
		SpinLockRelease(&xlogctl->info_lck);
	}

	/*
	 * Now we can release WAL insert lock, allowing other xacts to proceed
	 * while we are flushing disk buffers.
	 */
	LWLockRelease(WALInsertLock);

	/*
	 * If enabled, log checkpoint start.  We postpone this until now so as not
	 * to log anything if we decided to skip the checkpoint.
	 */
	if (log_checkpoints)
		LogCheckpointStart(flags, false);

	TRACE_POSTGRESQL_CHECKPOINT_START(flags);

	/*
	 * In some cases there are groups of actions that must all occur on
	 * one side or the other of a checkpoint record. Before flushing the
	 * checkpoint record we must explicitly wait for any backend currently
	 * performing those groups of actions.
	 *
	 * One example is end of transaction, so we must wait for any transactions
	 * that are currently in commit critical sections.  If an xact inserted
	 * its commit record into XLOG just before the REDO point, then a crash
	 * restart from the REDO point would not replay that record, which means
	 * that our flushing had better include the xact's update of pg_clog.  So
	 * we wait till he's out of his commit critical section before proceeding.
	 * See notes in RecordTransactionCommit().
	 *
	 * Because we've already released WALInsertLock, this test is a bit fuzzy:
	 * it is possible that we will wait for xacts we didn't really need to
	 * wait for.  But the delay should be short and it seems better to make
	 * checkpoint take a bit longer than to hold locks longer than necessary.
	 * (In fact, the whole reason we have this issue is that xact.c does
	 * commit record XLOG insertion and clog update as two separate steps
	 * protected by different locks, but again that seems best on grounds of
	 * minimizing lock contention.)
	 *
	 * A transaction that has not yet set delayChkpt when we look cannot be at
	 * risk, since he's not inserted his commit record yet; and one that's
	 * already cleared it is not at risk either, since he's done fixing clog
	 * and we will correctly flush the update below.  So we cannot miss any
	 * xacts we need to wait for.
	 */
	vxids = GetVirtualXIDsDelayingChkpt(&nvxids);
	if (nvxids > 0)
	{
		uint32	nwaits = 0;

		do
		{
			pg_usleep(10000L);	/* wait for 10 msec */
			nwaits++;
		} while (HaveVirtualXIDsDelayingChkpt(vxids, nvxids));
	}
	pfree(vxids);

	/*
	 * Get the other info we need for the checkpoint record.
	 */
	LWLockAcquire(XidGenLock, LW_SHARED);
	checkPoint.nextXid = ShmemVariableCache->nextXid;
	checkPoint.oldestXid = ShmemVariableCache->oldestXid;
	checkPoint.oldestXidDB = ShmemVariableCache->oldestXidDB;
	LWLockRelease(XidGenLock);

	/* Increase XID epoch if we've wrapped around since last checkpoint */
	checkPoint.nextXidEpoch = ControlFile->checkPointCopy.nextXidEpoch;
	if (checkPoint.nextXid < ControlFile->checkPointCopy.nextXid)
		checkPoint.nextXidEpoch++;

	LWLockAcquire(OidGenLock, LW_SHARED);
	checkPoint.nextOid = ShmemVariableCache->nextOid;
	if (!shutdown)
		checkPoint.nextOid += ShmemVariableCache->oidCount;
	LWLockRelease(OidGenLock);

	MultiXactGetCheckptMulti(shutdown,
							 &checkPoint.nextMulti,
							 &checkPoint.nextMultiOffset,
							 &checkPoint.oldestMulti,
							 &checkPoint.oldestMultiDB);

	/*
	 * Having constructed the checkpoint record, ensure all shmem disk buffers
	 * and commit-log buffers are flushed to disk.
	 *
	 * This I/O could fail for various reasons.  If so, we will fail to
	 * complete the checkpoint, but there is no reason to force a system
	 * panic. Accordingly, exit critical section while doing it.
	 */
	END_CRIT_SECTION();

	CheckPointGuts(checkPoint.redo, flags);

	/*
	 * Take a snapshot of running transactions and write this to WAL. This
	 * allows us to reconstruct the state of running transactions during
	 * archive recovery, if required. Skip, if this info disabled.
	 *
	 * If we are shutting down, or Startup process is completing crash
	 * recovery we don't need to write running xact data.
	 */
	if (!shutdown && XLogStandbyInfoActive())
		LogStandbySnapshot();

	START_CRIT_SECTION();

	/*
	 * Now insert the checkpoint record into XLOG.
	 */
	rdata.data = (char *) (&checkPoint);
	rdata.len = sizeof(checkPoint);
	rdata.buffer = InvalidBuffer;
	rdata.next = NULL;

	recptr = XLogInsert(RM_XLOG_ID,
						shutdown ? XLOG_CHECKPOINT_SHUTDOWN :
						XLOG_CHECKPOINT_ONLINE,
						&rdata);

	XLogFlush(recptr);

	/*
	 * We mustn't write any new WAL after a shutdown checkpoint, or it will be
	 * overwritten at next startup.  No-one should even try, this just allows
	 * sanity-checking.  In the case of an end-of-recovery checkpoint, we want
	 * to just temporarily disable writing until the system has exited
	 * recovery.
	 */
	if (shutdown)
	{
		if (flags & CHECKPOINT_END_OF_RECOVERY)
			LocalXLogInsertAllowed = -1;		/* return to "check" state */
		else
			LocalXLogInsertAllowed = 0; /* never again write WAL */
	}

	/*
	 * We now have ProcLastRecPtr = start of actual checkpoint record, recptr
	 * = end of actual checkpoint record.
	 */
	if (shutdown && checkPoint.redo != ProcLastRecPtr)
		ereport(PANIC,
				(errmsg("concurrent transaction log activity while database system is shutting down")));

	/*
	 * Select point at which we can truncate the log, which we base on the
	 * prior checkpoint's earliest info.
	 */
	XLByteToSeg(ControlFile->checkPointCopy.redo, _logSegNo);

	/*
	 * Update the control file.
	 */
	LWLockAcquire(ControlFileLock, LW_EXCLUSIVE);
	if (shutdown)
		ControlFile->state = DB_SHUTDOWNED;
	ControlFile->prevCheckPoint = ControlFile->checkPoint;
	ControlFile->checkPoint = ProcLastRecPtr;
	ControlFile->checkPointCopy = checkPoint;
	ControlFile->time = (pg_time_t) time(NULL);
	/* crash recovery should always recover to the end of WAL */
	ControlFile->minRecoveryPoint = InvalidXLogRecPtr;
	ControlFile->minRecoveryPointTLI = 0;

	/*
	 * Persist unloggedLSN value. It's reset on crash recovery, so this goes
	 * unused on non-shutdown checkpoints, but seems useful to store it always
	 * for debugging purposes.
	 */
	SpinLockAcquire(&XLogCtl->ulsn_lck);
	ControlFile->unloggedLSN = XLogCtl->unloggedLSN;
	SpinLockRelease(&XLogCtl->ulsn_lck);

	UpdateControlFile();
	LWLockRelease(ControlFileLock);

	/* Update shared-memory copy of checkpoint XID/epoch */
	{
		/* use volatile pointer to prevent code rearrangement */
		volatile XLogCtlData *xlogctl = XLogCtl;

		SpinLockAcquire(&xlogctl->info_lck);
		xlogctl->ckptXidEpoch = checkPoint.nextXidEpoch;
		xlogctl->ckptXid = checkPoint.nextXid;
		SpinLockRelease(&xlogctl->info_lck);
	}

	/*
	 * We are now done with critical updates; no need for system panic if we
	 * have trouble while fooling with old log segments.
	 */
	END_CRIT_SECTION();

	/*
	 * Let smgr do post-checkpoint cleanup (eg, deleting old files).
	 */
	smgrpostckpt();

	/*
	 * Delete old log files (those no longer needed even for previous
	 * checkpoint or the standbys in XLOG streaming).
	 */
	if (_logSegNo)
	{
		KeepLogSeg(recptr, &_logSegNo);
		_logSegNo--;
		RemoveOldXlogFiles(_logSegNo, recptr);
	}

	/*
	 * Make more log segments if needed.  (Do this after recycling old log
	 * segments, since that may supply some of the needed files.)
	 */
	if (!shutdown)
		PreallocXlogFiles(recptr);

	/*
	 * Truncate pg_subtrans if possible.  We can throw away all data before
	 * the oldest XMIN of any running transaction.	No future transaction will
	 * attempt to reference any pg_subtrans entry older than that (see Asserts
	 * in subtrans.c).	During recovery, though, we mustn't do this because
	 * StartupSUBTRANS hasn't been called yet.
	 */
	if (!RecoveryInProgress())
		TruncateSUBTRANS(GetOldestXmin(true, false));

	/* Real work is done, but log and update stats before releasing lock. */
	LogCheckpointEnd(false);

	TRACE_POSTGRESQL_CHECKPOINT_DONE(CheckpointStats.ckpt_bufs_written,
									 NBuffers,
									 CheckpointStats.ckpt_segs_added,
									 CheckpointStats.ckpt_segs_removed,
									 CheckpointStats.ckpt_segs_recycled);

	LWLockRelease(CheckpointLock);
}

/*
 * Mark the end of recovery in WAL though without running a full checkpoint.
 * We can expect that a restartpoint is likely to be in progress as we
 * do this, though we are unwilling to wait for it to complete. So be
 * careful to avoid taking the CheckpointLock anywhere here.
 *
 * CreateRestartPoint() allows for the case where recovery may end before
 * the restartpoint completes so there is no concern of concurrent behaviour.
 */
void
CreateEndOfRecoveryRecord(void)
{
	xl_end_of_recovery	xlrec;
	XLogRecData			rdata;
	XLogRecPtr			recptr;

	/* sanity check */
	if (!RecoveryInProgress())
		elog(ERROR, "can only be used to end recovery");

	xlrec.end_time = time(NULL);

	LWLockAcquire(WALInsertLock, LW_SHARED);
	xlrec.ThisTimeLineID = ThisTimeLineID;
	xlrec.PrevTimeLineID = XLogCtl->PrevTimeLineID;
	LWLockRelease(WALInsertLock);

	LocalSetXLogInsertAllowed();

	START_CRIT_SECTION();

	rdata.data = (char *) &xlrec;
	rdata.len = sizeof(xl_end_of_recovery);
	rdata.buffer = InvalidBuffer;
	rdata.next = NULL;

	recptr = XLogInsert(RM_XLOG_ID, XLOG_END_OF_RECOVERY, &rdata);

	XLogFlush(recptr);

	/*
	 * Update the control file so that crash recovery can follow
	 * the timeline changes to this point.
	 */
	LWLockAcquire(ControlFileLock, LW_EXCLUSIVE);
	ControlFile->time = (pg_time_t) xlrec.end_time;
	ControlFile->minRecoveryPoint = recptr;
	ControlFile->minRecoveryPointTLI = ThisTimeLineID;
	UpdateControlFile();
	LWLockRelease(ControlFileLock);

	END_CRIT_SECTION();

	LocalXLogInsertAllowed = -1;		/* return to "check" state */
}

/*
 * Flush all data in shared memory to disk, and fsync
 *
 * This is the common code shared between regular checkpoints and
 * recovery restartpoints.
 */
static void
CheckPointGuts(XLogRecPtr checkPointRedo, int flags)
{
	CheckPointCLOG();
	CheckPointSUBTRANS();
	CheckPointMultiXact();
	CheckPointPredicate();
	CheckPointRelationMap();
	CheckPointBuffers(flags);	/* performs all required fsyncs */
	/* We deliberately delay 2PC checkpointing as long as possible */
	CheckPointTwoPhase(checkPointRedo);
}

/*
 * Save a checkpoint for recovery restart if appropriate
 *
 * This function is called each time a checkpoint record is read from XLOG.
 * It must determine whether the checkpoint represents a safe restartpoint or
 * not.  If so, the checkpoint record is stashed in shared memory so that
 * CreateRestartPoint can consult it.  (Note that the latter function is
 * executed by the checkpointer, while this one will be executed by the
 * startup process.)
 */
static void
RecoveryRestartPoint(const CheckPoint *checkPoint)
{
	int			rmid;

	/* use volatile pointer to prevent code rearrangement */
	volatile XLogCtlData *xlogctl = XLogCtl;

	/*
	 * Is it safe to restartpoint?	We must ask each of the resource managers
	 * whether they have any partial state information that might prevent a
	 * correct restart from this point.  If so, we skip this opportunity, but
	 * return at the next checkpoint record for another try.
	 */
	for (rmid = 0; rmid <= RM_MAX_ID; rmid++)
	{
		if (RmgrTable[rmid].rm_safe_restartpoint != NULL)
			if (!(RmgrTable[rmid].rm_safe_restartpoint()))
			{
				elog(trace_recovery(DEBUG2),
					 "RM %d not safe to record restart point at %X/%X",
					 rmid,
					 (uint32) (checkPoint->redo >> 32),
					 (uint32) checkPoint->redo);
				return;
			}
	}

	/*
	 * Also refrain from creating a restartpoint if we have seen any
	 * references to non-existent pages. Restarting recovery from the
	 * restartpoint would not see the references, so we would lose the
	 * cross-check that the pages belonged to a relation that was dropped
	 * later.
	 */
	if (XLogHaveInvalidPages())
	{
		elog(trace_recovery(DEBUG2),
			 "could not record restart point at %X/%X because there "
			 "are unresolved references to invalid pages",
			 (uint32) (checkPoint->redo >> 32),
			 (uint32) checkPoint->redo);
		return;
	}

	/*
	 * Copy the checkpoint record to shared memory, so that checkpointer can
	 * work out the next time it wants to perform a restartpoint.
	 */
	SpinLockAcquire(&xlogctl->info_lck);
	xlogctl->lastCheckPointRecPtr = ReadRecPtr;
	xlogctl->lastCheckPoint = *checkPoint;
	SpinLockRelease(&xlogctl->info_lck);
}

/*
 * Establish a restartpoint if possible.
 *
 * This is similar to CreateCheckPoint, but is used during WAL recovery
 * to establish a point from which recovery can roll forward without
 * replaying the entire recovery log.
 *
 * Returns true if a new restartpoint was established. We can only establish
 * a restartpoint if we have replayed a safe checkpoint record since last
 * restartpoint.
 */
bool
CreateRestartPoint(int flags)
{
	XLogRecPtr	lastCheckPointRecPtr;
	CheckPoint	lastCheckPoint;
	XLogSegNo	_logSegNo;
	TimestampTz xtime;

	/* use volatile pointer to prevent code rearrangement */
	volatile XLogCtlData *xlogctl = XLogCtl;

	/*
	 * Acquire CheckpointLock to ensure only one restartpoint or checkpoint
	 * happens at a time.
	 */
	LWLockAcquire(CheckpointLock, LW_EXCLUSIVE);

	/* Get a local copy of the last safe checkpoint record. */
	SpinLockAcquire(&xlogctl->info_lck);
	lastCheckPointRecPtr = xlogctl->lastCheckPointRecPtr;
	lastCheckPoint = xlogctl->lastCheckPoint;
	SpinLockRelease(&xlogctl->info_lck);

	/*
	 * Check that we're still in recovery mode. It's ok if we exit recovery
	 * mode after this check, the restart point is valid anyway.
	 */
	if (!RecoveryInProgress())
	{
		ereport(DEBUG2,
			  (errmsg("skipping restartpoint, recovery has already ended")));
		LWLockRelease(CheckpointLock);
		return false;
	}

	/*
	 * If the last checkpoint record we've replayed is already our last
	 * restartpoint, we can't perform a new restart point. We still update
	 * minRecoveryPoint in that case, so that if this is a shutdown restart
	 * point, we won't start up earlier than before. That's not strictly
	 * necessary, but when hot standby is enabled, it would be rather weird if
	 * the database opened up for read-only connections at a point-in-time
	 * before the last shutdown. Such time travel is still possible in case of
	 * immediate shutdown, though.
	 *
	 * We don't explicitly advance minRecoveryPoint when we do create a
	 * restartpoint. It's assumed that flushing the buffers will do that as a
	 * side-effect.
	 */
	if (XLogRecPtrIsInvalid(lastCheckPointRecPtr) ||
		lastCheckPoint.redo <= ControlFile->checkPointCopy.redo)
	{
		ereport(DEBUG2,
				(errmsg("skipping restartpoint, already performed at %X/%X",
						(uint32) (lastCheckPoint.redo >> 32), (uint32) lastCheckPoint.redo)));

		UpdateMinRecoveryPoint(InvalidXLogRecPtr, true);
		if (flags & CHECKPOINT_IS_SHUTDOWN)
		{
			LWLockAcquire(ControlFileLock, LW_EXCLUSIVE);
			ControlFile->state = DB_SHUTDOWNED_IN_RECOVERY;
			ControlFile->time = (pg_time_t) time(NULL);
			UpdateControlFile();
			LWLockRelease(ControlFileLock);
		}
		LWLockRelease(CheckpointLock);
		return false;
	}

	/*
	 * Update the shared RedoRecPtr so that the startup process can calculate
	 * the number of segments replayed since last restartpoint, and request a
	 * restartpoint if it exceeds checkpoint_segments.
	 *
	 * You need to hold WALInsertLock and info_lck to update it, although
	 * during recovery acquiring WALInsertLock is just pro forma, because
	 * there is no other processes updating Insert.RedoRecPtr.
	 */
	LWLockAcquire(WALInsertLock, LW_EXCLUSIVE);
	SpinLockAcquire(&xlogctl->info_lck);
	xlogctl->Insert.RedoRecPtr = lastCheckPoint.redo;
	SpinLockRelease(&xlogctl->info_lck);
	LWLockRelease(WALInsertLock);

	/*
	 * Prepare to accumulate statistics.
	 *
	 * Note: because it is possible for log_checkpoints to change while a
	 * checkpoint proceeds, we always accumulate stats, even if
	 * log_checkpoints is currently off.
	 */
	MemSet(&CheckpointStats, 0, sizeof(CheckpointStats));
	CheckpointStats.ckpt_start_t = GetCurrentTimestamp();

	if (log_checkpoints)
		LogCheckpointStart(flags, true);

	CheckPointGuts(lastCheckPoint.redo, flags);

	/*
	 * Select point at which we can truncate the xlog, which we base on the
	 * prior checkpoint's earliest info.
	 */
	XLByteToSeg(ControlFile->checkPointCopy.redo, _logSegNo);

	/*
	 * Update pg_control, using current time.  Check that it still shows
	 * IN_ARCHIVE_RECOVERY state and an older checkpoint, else do nothing;
	 * this is a quick hack to make sure nothing really bad happens if somehow
	 * we get here after the end-of-recovery checkpoint.
	 */
	LWLockAcquire(ControlFileLock, LW_EXCLUSIVE);
	if (ControlFile->state == DB_IN_ARCHIVE_RECOVERY &&
		ControlFile->checkPointCopy.redo < lastCheckPoint.redo)
	{
		ControlFile->prevCheckPoint = ControlFile->checkPoint;
		ControlFile->checkPoint = lastCheckPointRecPtr;
		ControlFile->checkPointCopy = lastCheckPoint;
		ControlFile->time = (pg_time_t) time(NULL);
		if (flags & CHECKPOINT_IS_SHUTDOWN)
			ControlFile->state = DB_SHUTDOWNED_IN_RECOVERY;
		UpdateControlFile();
	}
	LWLockRelease(ControlFileLock);

	/*
	 * Delete old log files (those no longer needed even for previous
	 * checkpoint/restartpoint) to prevent the disk holding the xlog from
	 * growing full.
	 */
	if (_logSegNo)
	{
		XLogRecPtr	receivePtr;
		XLogRecPtr	replayPtr;
		XLogRecPtr	endptr;

		/*
		 * Get the current end of xlog replayed or received, whichever is later.
		 */
		receivePtr = GetWalRcvWriteRecPtr(NULL, NULL);
		replayPtr = GetXLogReplayRecPtr(NULL);
		endptr = (receivePtr < replayPtr) ? replayPtr : receivePtr;

		KeepLogSeg(endptr, &_logSegNo);
		_logSegNo--;

		/*
		 * Update ThisTimeLineID to the timeline we're currently replaying,
		 * so that we install any recycled segments on that timeline.
		 *
		 * There is no guarantee that the WAL segments will be useful on the
		 * current timeline; if recovery proceeds to a new timeline right
		 * after this, the pre-allocated WAL segments on this timeline will
		 * not be used, and will go wasted until recycled on the next
		 * restartpoint. We'll live with that.
		 */
		(void) GetXLogReplayRecPtr(&ThisTimeLineID);

		RemoveOldXlogFiles(_logSegNo, endptr);

		/*
		 * Make more log segments if needed.  (Do this after recycling old log
		 * segments, since that may supply some of the needed files.)
		 */
		PreallocXlogFiles(endptr);
	}

	/*
	 * Truncate pg_subtrans if possible.  We can throw away all data before
	 * the oldest XMIN of any running transaction.	No future transaction will
	 * attempt to reference any pg_subtrans entry older than that (see Asserts
	 * in subtrans.c).	When hot standby is disabled, though, we mustn't do
	 * this because StartupSUBTRANS hasn't been called yet.
	 */
	if (EnableHotStandby)
		TruncateSUBTRANS(GetOldestXmin(true, false));

	/* Real work is done, but log and update before releasing lock. */
	LogCheckpointEnd(true);

	xtime = GetLatestXTime();
	ereport((log_checkpoints ? LOG : DEBUG2),
			(errmsg("recovery restart point at %X/%X",
					(uint32) (lastCheckPoint.redo >> 32), (uint32) lastCheckPoint.redo),
		   xtime ? errdetail("last completed transaction was at log time %s",
							 timestamptz_to_str(xtime)) : 0));

	LWLockRelease(CheckpointLock);

	/*
	 * Finally, execute archive_cleanup_command, if any.
	 */
	if (archive_cleanup_command[0])
		ExecuteRecoveryCommand(archive_cleanup_command,
							   "archive_cleanup_command",
							   false);

	return true;
}

/*
 * Calculate the last segment that we need to retain because of
 * wal_keep_segments, by subtracting wal_keep_segments from
 * the given xlog location, recptr.
 */
static void
KeepLogSeg(XLogRecPtr recptr, XLogSegNo *logSegNo)
{
	XLogSegNo	segno;

	if (wal_keep_segments == 0)
		return;

	XLByteToSeg(recptr, segno);

	/* avoid underflow, don't go below 1 */
	if (segno <= wal_keep_segments)
		segno = 1;
	else
		segno = *logSegNo - wal_keep_segments;

	/* don't delete WAL segments newer than the calculated segment */
	if (segno < *logSegNo)
		*logSegNo = segno;
}

/*
 * Write a NEXTOID log record
 */
void
XLogPutNextOid(Oid nextOid)
{
	XLogRecData rdata;

	rdata.data = (char *) (&nextOid);
	rdata.len = sizeof(Oid);
	rdata.buffer = InvalidBuffer;
	rdata.next = NULL;
	(void) XLogInsert(RM_XLOG_ID, XLOG_NEXTOID, &rdata);

	/*
	 * We need not flush the NEXTOID record immediately, because any of the
	 * just-allocated OIDs could only reach disk as part of a tuple insert or
	 * update that would have its own XLOG record that must follow the NEXTOID
	 * record.	Therefore, the standard buffer LSN interlock applied to those
	 * records will ensure no such OID reaches disk before the NEXTOID record
	 * does.
	 *
	 * Note, however, that the above statement only covers state "within" the
	 * database.  When we use a generated OID as a file or directory name, we
	 * are in a sense violating the basic WAL rule, because that filesystem
	 * change may reach disk before the NEXTOID WAL record does.  The impact
	 * of this is that if a database crash occurs immediately afterward, we
	 * might after restart re-generate the same OID and find that it conflicts
	 * with the leftover file or directory.  But since for safety's sake we
	 * always loop until finding a nonconflicting filename, this poses no real
	 * problem in practice. See pgsql-hackers discussion 27-Sep-2006.
	 */
}

/*
 * Write an XLOG SWITCH record.
 *
 * Here we just blindly issue an XLogInsert request for the record.
 * All the magic happens inside XLogInsert.
 *
 * The return value is either the end+1 address of the switch record,
 * or the end+1 address of the prior segment if we did not need to
 * write a switch record because we are already at segment start.
 */
XLogRecPtr
RequestXLogSwitch(void)
{
	XLogRecPtr	RecPtr;
	XLogRecData rdata;

	/* XLOG SWITCH, alone among xlog record types, has no data */
	rdata.buffer = InvalidBuffer;
	rdata.data = NULL;
	rdata.len = 0;
	rdata.next = NULL;

	RecPtr = XLogInsert(RM_XLOG_ID, XLOG_SWITCH, &rdata);

	return RecPtr;
}

/*
 * Write a RESTORE POINT record
 */
XLogRecPtr
XLogRestorePoint(const char *rpName)
{
	XLogRecPtr	RecPtr;
	XLogRecData rdata;
	xl_restore_point xlrec;

	xlrec.rp_time = GetCurrentTimestamp();
	strncpy(xlrec.rp_name, rpName, MAXFNAMELEN);

	rdata.buffer = InvalidBuffer;
	rdata.data = (char *) &xlrec;
	rdata.len = sizeof(xl_restore_point);
	rdata.next = NULL;

	RecPtr = XLogInsert(RM_XLOG_ID, XLOG_RESTORE_POINT, &rdata);

	ereport(LOG,
			(errmsg("restore point \"%s\" created at %X/%X",
					rpName, (uint32) (RecPtr >> 32), (uint32) RecPtr)));

	return RecPtr;
}

/*
 * Check if any of the GUC parameters that are critical for hot standby
 * have changed, and update the value in pg_control file if necessary.
 */
static void
XLogReportParameters(void)
{
	if (wal_level != ControlFile->wal_level ||
		MaxConnections != ControlFile->MaxConnections ||
		max_prepared_xacts != ControlFile->max_prepared_xacts ||
		max_locks_per_xact != ControlFile->max_locks_per_xact)
	{
		/*
		 * The change in number of backend slots doesn't need to be WAL-logged
		 * if archiving is not enabled, as you can't start archive recovery
		 * with wal_level=minimal anyway. We don't really care about the
		 * values in pg_control either if wal_level=minimal, but seems better
		 * to keep them up-to-date to avoid confusion.
		 */
		if (wal_level != ControlFile->wal_level || XLogIsNeeded())
		{
			XLogRecData rdata;
			xl_parameter_change xlrec;

			xlrec.MaxConnections = MaxConnections;
			xlrec.max_prepared_xacts = max_prepared_xacts;
			xlrec.max_locks_per_xact = max_locks_per_xact;
			xlrec.wal_level = wal_level;

			rdata.buffer = InvalidBuffer;
			rdata.data = (char *) &xlrec;
			rdata.len = sizeof(xlrec);
			rdata.next = NULL;

			XLogInsert(RM_XLOG_ID, XLOG_PARAMETER_CHANGE, &rdata);
		}

		ControlFile->MaxConnections = MaxConnections;
		ControlFile->max_prepared_xacts = max_prepared_xacts;
		ControlFile->max_locks_per_xact = max_locks_per_xact;
		ControlFile->wal_level = wal_level;
		UpdateControlFile();
	}
}

/*
 * Update full_page_writes in shared memory, and write an
 * XLOG_FPW_CHANGE record if necessary.
 *
 * Note: this function assumes there is no other process running
 * concurrently that could update it.
 */
void
UpdateFullPageWrites(void)
{
	XLogCtlInsert *Insert = &XLogCtl->Insert;

	/*
	 * Do nothing if full_page_writes has not been changed.
	 *
	 * It's safe to check the shared full_page_writes without the lock,
	 * because we assume that there is no concurrently running process which
	 * can update it.
	 */
	if (fullPageWrites == Insert->fullPageWrites)
		return;

	START_CRIT_SECTION();

	/*
	 * It's always safe to take full page images, even when not strictly
	 * required, but not the other round. So if we're setting full_page_writes
	 * to true, first set it true and then write the WAL record. If we're
	 * setting it to false, first write the WAL record and then set the global
	 * flag.
	 */
	if (fullPageWrites)
	{
		LWLockAcquire(WALInsertLock, LW_EXCLUSIVE);
		Insert->fullPageWrites = true;
		LWLockRelease(WALInsertLock);
	}

	/*
	 * Write an XLOG_FPW_CHANGE record. This allows us to keep track of
	 * full_page_writes during archive recovery, if required.
	 */
	if (XLogStandbyInfoActive() && !RecoveryInProgress())
	{
		XLogRecData rdata;

		rdata.data = (char *) (&fullPageWrites);
		rdata.len = sizeof(bool);
		rdata.buffer = InvalidBuffer;
		rdata.next = NULL;

		XLogInsert(RM_XLOG_ID, XLOG_FPW_CHANGE, &rdata);
	}

	if (!fullPageWrites)
	{
		LWLockAcquire(WALInsertLock, LW_EXCLUSIVE);
		Insert->fullPageWrites = false;
		LWLockRelease(WALInsertLock);
	}
	END_CRIT_SECTION();
}

/*
 * Check that it's OK to switch to new timeline during recovery.
 *
 * 'lsn' is the address of the shutdown checkpoint record we're about to
 * replay. (Currently, timeline can only change at a shutdown checkpoint).
 */
static void
checkTimeLineSwitch(XLogRecPtr lsn, TimeLineID newTLI, TimeLineID prevTLI)
{
	/* Check that the record agrees on what the current (old) timeline is */
	if (prevTLI != ThisTimeLineID)
		ereport(PANIC,
				(errmsg("unexpected prev timeline ID %u (current timeline ID %u) in checkpoint record",
						prevTLI, ThisTimeLineID)));
	/*
	 * The new timeline better be in the list of timelines we expect
	 * to see, according to the timeline history. It should also not
	 * decrease.
	 */
	if (newTLI < ThisTimeLineID || !tliInHistory(newTLI, expectedTLEs))
		ereport(PANIC,
				(errmsg("unexpected timeline ID %u (after %u) in checkpoint record",
						newTLI, ThisTimeLineID)));

	/*
	 * If we have not yet reached min recovery point, and we're about
	 * to switch to a timeline greater than the timeline of the min
	 * recovery point: trouble. After switching to the new timeline,
	 * we could not possibly visit the min recovery point on the
	 * correct timeline anymore. This can happen if there is a newer
	 * timeline in the archive that branched before the timeline the
	 * min recovery point is on, and you attempt to do PITR to the
	 * new timeline.
	 */
	if (!XLogRecPtrIsInvalid(minRecoveryPoint) &&
		lsn < minRecoveryPoint &&
		newTLI > minRecoveryPointTLI)
		ereport(PANIC,
				(errmsg("unexpected timeline ID %u in checkpoint record, before reaching minimum recovery point %X/%X on timeline %u",
						newTLI,
						(uint32) (minRecoveryPoint >> 32),
						(uint32) minRecoveryPoint,
						minRecoveryPointTLI)));

	/* Looks good */
}

/*
 * XLOG resource manager's routines
 *
 * Definitions of info values are in include/catalog/pg_control.h, though
 * not all record types are related to control file updates.
 */
void
xlog_redo(XLogRecPtr lsn, XLogRecord *record)
{
	uint8		info = record->xl_info & ~XLR_INFO_MASK;

	/* Backup blocks are not used in xlog records */
	Assert(!(record->xl_info & XLR_BKP_BLOCK_MASK));

	if (info == XLOG_NEXTOID)
	{
		Oid			nextOid;

		/*
		 * We used to try to take the maximum of ShmemVariableCache->nextOid
		 * and the recorded nextOid, but that fails if the OID counter wraps
		 * around.	Since no OID allocation should be happening during replay
		 * anyway, better to just believe the record exactly.  We still take
		 * OidGenLock while setting the variable, just in case.
		 */
		memcpy(&nextOid, XLogRecGetData(record), sizeof(Oid));
		LWLockAcquire(OidGenLock, LW_EXCLUSIVE);
		ShmemVariableCache->nextOid = nextOid;
		ShmemVariableCache->oidCount = 0;
		LWLockRelease(OidGenLock);
	}
	else if (info == XLOG_CHECKPOINT_SHUTDOWN)
	{
		CheckPoint	checkPoint;

		memcpy(&checkPoint, XLogRecGetData(record), sizeof(CheckPoint));
		/* In a SHUTDOWN checkpoint, believe the counters exactly */
		LWLockAcquire(XidGenLock, LW_EXCLUSIVE);
		ShmemVariableCache->nextXid = checkPoint.nextXid;
		LWLockRelease(XidGenLock);
		LWLockAcquire(OidGenLock, LW_EXCLUSIVE);
		ShmemVariableCache->nextOid = checkPoint.nextOid;
		ShmemVariableCache->oidCount = 0;
		LWLockRelease(OidGenLock);
		MultiXactSetNextMXact(checkPoint.nextMulti,
							  checkPoint.nextMultiOffset);
		SetTransactionIdLimit(checkPoint.oldestXid, checkPoint.oldestXidDB);
		SetMultiXactIdLimit(checkPoint.oldestMulti, checkPoint.oldestMultiDB);

		/*
		 * If we see a shutdown checkpoint while waiting for an end-of-backup
		 * record, the backup was canceled and the end-of-backup record will
		 * never arrive.
		 */
		if (ArchiveRecoveryRequested &&
			!XLogRecPtrIsInvalid(ControlFile->backupStartPoint) &&
			XLogRecPtrIsInvalid(ControlFile->backupEndPoint))
			ereport(PANIC,
			(errmsg("online backup was canceled, recovery cannot continue")));

		/*
		 * If we see a shutdown checkpoint, we know that nothing was running
		 * on the master at this point. So fake-up an empty running-xacts
		 * record and use that here and now. Recover additional standby state
		 * for prepared transactions.
		 */
		if (standbyState >= STANDBY_INITIALIZED)
		{
			TransactionId *xids;
			int			nxids;
			TransactionId oldestActiveXID;
			TransactionId latestCompletedXid;
			RunningTransactionsData running;

			oldestActiveXID = PrescanPreparedTransactions(&xids, &nxids);

			/*
			 * Construct a RunningTransactions snapshot representing a shut
			 * down server, with only prepared transactions still alive. We're
			 * never overflowed at this point because all subxids are listed
			 * with their parent prepared transactions.
			 */
			running.xcnt = nxids;
			running.subxcnt = 0;
			running.subxid_overflow = false;
			running.nextXid = checkPoint.nextXid;
			running.oldestRunningXid = oldestActiveXID;
			latestCompletedXid = checkPoint.nextXid;
			TransactionIdRetreat(latestCompletedXid);
			Assert(TransactionIdIsNormal(latestCompletedXid));
			running.latestCompletedXid = latestCompletedXid;
			running.xids = xids;

			ProcArrayApplyRecoveryInfo(&running);

			StandbyRecoverPreparedTransactions(true);
		}

		/* ControlFile->checkPointCopy always tracks the latest ckpt XID */
		ControlFile->checkPointCopy.nextXidEpoch = checkPoint.nextXidEpoch;
		ControlFile->checkPointCopy.nextXid = checkPoint.nextXid;

		/* Update shared-memory copy of checkpoint XID/epoch */
		{
			/* use volatile pointer to prevent code rearrangement */
			volatile XLogCtlData *xlogctl = XLogCtl;

			SpinLockAcquire(&xlogctl->info_lck);
			xlogctl->ckptXidEpoch = checkPoint.nextXidEpoch;
			xlogctl->ckptXid = checkPoint.nextXid;
			SpinLockRelease(&xlogctl->info_lck);
		}

		/*
		 * We should've already switched to the new TLI before replaying this
		 * record.
		 */
		if (checkPoint.ThisTimeLineID != ThisTimeLineID)
			ereport(PANIC,
					(errmsg("unexpected timeline ID %u (should be %u) in checkpoint record",
							checkPoint.ThisTimeLineID, ThisTimeLineID)));

		RecoveryRestartPoint(&checkPoint);
	}
	else if (info == XLOG_CHECKPOINT_ONLINE)
	{
		CheckPoint	checkPoint;

		memcpy(&checkPoint, XLogRecGetData(record), sizeof(CheckPoint));
		/* In an ONLINE checkpoint, treat the XID counter as a minimum */
		LWLockAcquire(XidGenLock, LW_EXCLUSIVE);
		if (TransactionIdPrecedes(ShmemVariableCache->nextXid,
								  checkPoint.nextXid))
			ShmemVariableCache->nextXid = checkPoint.nextXid;
		LWLockRelease(XidGenLock);
		/* ... but still treat OID counter as exact */
		LWLockAcquire(OidGenLock, LW_EXCLUSIVE);
		ShmemVariableCache->nextOid = checkPoint.nextOid;
		ShmemVariableCache->oidCount = 0;
		LWLockRelease(OidGenLock);
		MultiXactAdvanceNextMXact(checkPoint.nextMulti,
								  checkPoint.nextMultiOffset);
		if (TransactionIdPrecedes(ShmemVariableCache->oldestXid,
								  checkPoint.oldestXid))
			SetTransactionIdLimit(checkPoint.oldestXid,
								  checkPoint.oldestXidDB);
		MultiXactAdvanceOldest(checkPoint.oldestMulti,
							   checkPoint.oldestMultiDB);

		/* ControlFile->checkPointCopy always tracks the latest ckpt XID */
		ControlFile->checkPointCopy.nextXidEpoch = checkPoint.nextXidEpoch;
		ControlFile->checkPointCopy.nextXid = checkPoint.nextXid;

		/* Update shared-memory copy of checkpoint XID/epoch */
		{
			/* use volatile pointer to prevent code rearrangement */
			volatile XLogCtlData *xlogctl = XLogCtl;

			SpinLockAcquire(&xlogctl->info_lck);
			xlogctl->ckptXidEpoch = checkPoint.nextXidEpoch;
			xlogctl->ckptXid = checkPoint.nextXid;
			SpinLockRelease(&xlogctl->info_lck);
		}

		/* TLI should not change in an on-line checkpoint */
		if (checkPoint.ThisTimeLineID != ThisTimeLineID)
			ereport(PANIC,
					(errmsg("unexpected timeline ID %u (should be %u) in checkpoint record",
							checkPoint.ThisTimeLineID, ThisTimeLineID)));

		RecoveryRestartPoint(&checkPoint);
	}
	else if (info == XLOG_END_OF_RECOVERY)
	{
		xl_end_of_recovery xlrec;

		memcpy(&xlrec, XLogRecGetData(record), sizeof(xl_end_of_recovery));

		/*
		 * For Hot Standby, we could treat this like a Shutdown Checkpoint,
		 * but this case is rarer and harder to test, so the benefit doesn't
		 * outweigh the potential extra cost of maintenance.
		 */

		/*
		 * We should've already switched to the new TLI before replaying this
		 * record.
		 */
		if (xlrec.ThisTimeLineID != ThisTimeLineID)
			ereport(PANIC,
					(errmsg("unexpected timeline ID %u (should be %u) in checkpoint record",
							xlrec.ThisTimeLineID, ThisTimeLineID)));
	}
	else if (info == XLOG_NOOP)
	{
		/* nothing to do here */
	}
	else if (info == XLOG_SWITCH)
	{
		/* nothing to do here */
	}
	else if (info == XLOG_RESTORE_POINT)
	{
		/* nothing to do here */
	}
	else if (info == XLOG_BACKUP_END)
	{
		XLogRecPtr	startpoint;

		memcpy(&startpoint, XLogRecGetData(record), sizeof(startpoint));

		if (ControlFile->backupStartPoint == startpoint)
		{
			/*
			 * We have reached the end of base backup, the point where
			 * pg_stop_backup() was done. The data on disk is now consistent.
			 * Reset backupStartPoint, and update minRecoveryPoint to make
			 * sure we don't allow starting up at an earlier point even if
			 * recovery is stopped and restarted soon after this.
			 */
			elog(DEBUG1, "end of backup reached");

			LWLockAcquire(ControlFileLock, LW_EXCLUSIVE);

			if (ControlFile->minRecoveryPoint < lsn)
			{
				ControlFile->minRecoveryPoint = lsn;
				ControlFile->minRecoveryPointTLI = ThisTimeLineID;
			}
			ControlFile->backupStartPoint = InvalidXLogRecPtr;
			ControlFile->backupEndRequired = false;
			UpdateControlFile();

			LWLockRelease(ControlFileLock);
		}
	}
	else if (info == XLOG_PARAMETER_CHANGE)
	{
		xl_parameter_change xlrec;

		/* Update our copy of the parameters in pg_control */
		memcpy(&xlrec, XLogRecGetData(record), sizeof(xl_parameter_change));

		LWLockAcquire(ControlFileLock, LW_EXCLUSIVE);
		ControlFile->MaxConnections = xlrec.MaxConnections;
		ControlFile->max_prepared_xacts = xlrec.max_prepared_xacts;
		ControlFile->max_locks_per_xact = xlrec.max_locks_per_xact;
		ControlFile->wal_level = xlrec.wal_level;

		/*
		 * Update minRecoveryPoint to ensure that if recovery is aborted, we
		 * recover back up to this point before allowing hot standby again.
		 * This is particularly important if wal_level was set to 'archive'
		 * before, and is now 'hot_standby', to ensure you don't run queries
		 * against the WAL preceding the wal_level change. Same applies to
		 * decreasing max_* settings.
		 */
		minRecoveryPoint = ControlFile->minRecoveryPoint;
		minRecoveryPointTLI = ControlFile->minRecoveryPointTLI;
		if (minRecoveryPoint != 0 && minRecoveryPoint < lsn)
		{
			ControlFile->minRecoveryPoint = lsn;
			ControlFile->minRecoveryPointTLI = ThisTimeLineID;
		}

		UpdateControlFile();
		LWLockRelease(ControlFileLock);

		/* Check to see if any changes to max_connections give problems */
		CheckRequiredParameterValues();
	}
	else if (info == XLOG_FPW_CHANGE)
	{
		/* use volatile pointer to prevent code rearrangement */
		volatile XLogCtlData *xlogctl = XLogCtl;
		bool		fpw;

		memcpy(&fpw, XLogRecGetData(record), sizeof(bool));

		/*
		 * Update the LSN of the last replayed XLOG_FPW_CHANGE record so that
		 * do_pg_start_backup() and do_pg_stop_backup() can check whether
		 * full_page_writes has been disabled during online backup.
		 */
		if (!fpw)
		{
			SpinLockAcquire(&xlogctl->info_lck);
			if (xlogctl->lastFpwDisableRecPtr < ReadRecPtr)
				xlogctl->lastFpwDisableRecPtr = ReadRecPtr;
			SpinLockRelease(&xlogctl->info_lck);
		}

		/* Keep track of full_page_writes */
		lastFullPageWrites = fpw;
	}
}

#ifdef WAL_DEBUG

static void
xlog_outrec(StringInfo buf, XLogRecord *record)
{
	int			i;

	appendStringInfo(buf, "prev %X/%X; xid %u",
					 (uint32) (record->xl_prev >> 32),
					 (uint32) record->xl_prev,
					 record->xl_xid);

	appendStringInfo(buf, "; len %u",
					 record->xl_len);

	for (i = 0; i < XLR_MAX_BKP_BLOCKS; i++)
	{
		if (record->xl_info & XLR_BKP_BLOCK(i))
			appendStringInfo(buf, "; bkpb%d", i);
	}

	appendStringInfo(buf, ": %s", RmgrTable[record->xl_rmid].rm_name);
}
#endif   /* WAL_DEBUG */


/*
 * Return the (possible) sync flag used for opening a file, depending on the
 * value of the GUC wal_sync_method.
 */
static int
get_sync_bit(int method)
{
	int			o_direct_flag = 0;

	/* If fsync is disabled, never open in sync mode */
	if (!enableFsync)
		return 0;

	/*
	 * Optimize writes by bypassing kernel cache with O_DIRECT when using
	 * O_SYNC/O_FSYNC and O_DSYNC.	But only if archiving and streaming are
	 * disabled, otherwise the archive command or walsender process will read
	 * the WAL soon after writing it, which is guaranteed to cause a physical
	 * read if we bypassed the kernel cache. We also skip the
	 * posix_fadvise(POSIX_FADV_DONTNEED) call in XLogFileClose() for the same
	 * reason.
	 *
	 * Never use O_DIRECT in walreceiver process for similar reasons; the WAL
	 * written by walreceiver is normally read by the startup process soon
	 * after its written. Also, walreceiver performs unaligned writes, which
	 * don't work with O_DIRECT, so it is required for correctness too.
	 */
	if (!XLogIsNeeded() && !AmWalReceiverProcess())
		o_direct_flag = PG_O_DIRECT;

	switch (method)
	{
			/*
			 * enum values for all sync options are defined even if they are
			 * not supported on the current platform.  But if not, they are
			 * not included in the enum option array, and therefore will never
			 * be seen here.
			 */
		case SYNC_METHOD_FSYNC:
		case SYNC_METHOD_FSYNC_WRITETHROUGH:
		case SYNC_METHOD_FDATASYNC:
			return 0;
#ifdef OPEN_SYNC_FLAG
		case SYNC_METHOD_OPEN:
			return OPEN_SYNC_FLAG | o_direct_flag;
#endif
#ifdef OPEN_DATASYNC_FLAG
		case SYNC_METHOD_OPEN_DSYNC:
			return OPEN_DATASYNC_FLAG | o_direct_flag;
#endif
		default:
			/* can't happen (unless we are out of sync with option array) */
			elog(ERROR, "unrecognized wal_sync_method: %d", method);
			return 0;			/* silence warning */
	}
}

/*
 * GUC support
 */
void
assign_xlog_sync_method(int new_sync_method, void *extra)
{
	if (sync_method != new_sync_method)
	{
		/*
		 * To ensure that no blocks escape unsynced, force an fsync on the
		 * currently open log segment (if any).  Also, if the open flag is
		 * changing, close the log file so it will be reopened (with new flag
		 * bit) at next use.
		 */
		if (openLogFile >= 0)
		{
			if (pg_fsync(openLogFile) != 0)
				ereport(PANIC,
						(errcode_for_file_access(),
						 errmsg("could not fsync log segment %s: %m",
								XLogFileNameP(ThisTimeLineID, openLogSegNo))));
			if (get_sync_bit(sync_method) != get_sync_bit(new_sync_method))
				XLogFileClose();
		}
	}
}


/*
 * Issue appropriate kind of fsync (if any) for an XLOG output file.
 *
 * 'fd' is a file descriptor for the XLOG file to be fsync'd.
 * 'log' and 'seg' are for error reporting purposes.
 */
void
issue_xlog_fsync(int fd, XLogSegNo segno)
{
	switch (sync_method)
	{
		case SYNC_METHOD_FSYNC:
			if (pg_fsync_no_writethrough(fd) != 0)
				ereport(PANIC,
						(errcode_for_file_access(),
						 errmsg("could not fsync log file %s: %m",
								XLogFileNameP(ThisTimeLineID, segno))));
			break;
#ifdef HAVE_FSYNC_WRITETHROUGH
		case SYNC_METHOD_FSYNC_WRITETHROUGH:
			if (pg_fsync_writethrough(fd) != 0)
				ereport(PANIC,
						(errcode_for_file_access(),
						 errmsg("could not fsync write-through log file %s: %m",
								XLogFileNameP(ThisTimeLineID, segno))));
			break;
#endif
#ifdef HAVE_FDATASYNC
		case SYNC_METHOD_FDATASYNC:
			if (pg_fdatasync(fd) != 0)
				ereport(PANIC,
						(errcode_for_file_access(),
						 errmsg("could not fdatasync log file %s: %m",
								XLogFileNameP(ThisTimeLineID, segno))));
			break;
#endif
		case SYNC_METHOD_OPEN:
		case SYNC_METHOD_OPEN_DSYNC:
			/* write synced it already */
			break;
		default:
			elog(PANIC, "unrecognized wal_sync_method: %d", sync_method);
			break;
	}
}

/*
 * Return the filename of given log segment, as a palloc'd string.
 */
char *
XLogFileNameP(TimeLineID tli, XLogSegNo segno)
{
	char	   *result = palloc(MAXFNAMELEN);
	XLogFileName(result, tli, segno);
	return result;
}

/*
 * do_pg_start_backup is the workhorse of the user-visible pg_start_backup()
 * function. It creates the necessary starting checkpoint and constructs the
 * backup label file.
 *
 * There are two kind of backups: exclusive and non-exclusive. An exclusive
 * backup is started with pg_start_backup(), and there can be only one active
 * at a time. The backup label file of an exclusive backup is written to
 * $PGDATA/backup_label, and it is removed by pg_stop_backup().
 *
 * A non-exclusive backup is used for the streaming base backups (see
 * src/backend/replication/basebackup.c). The difference to exclusive backups
 * is that the backup label file is not written to disk. Instead, its would-be
 * contents are returned in *labelfile, and the caller is responsible for
 * including it in the backup archive as 'backup_label'. There can be many
 * non-exclusive backups active at the same time, and they don't conflict
 * with an exclusive backup either.
 *
 * Returns the minimum WAL position that must be present to restore from this
 * backup, and the corresponding timeline ID in *starttli_p.
 *
 * Every successfully started non-exclusive backup must be stopped by calling
 * do_pg_stop_backup() or do_pg_abort_backup().
 */
XLogRecPtr
do_pg_start_backup(const char *backupidstr, bool fast, TimeLineID *starttli_p,
				   char **labelfile)
{
	bool		exclusive = (labelfile == NULL);
	bool		backup_started_in_recovery = false;
	XLogRecPtr	checkpointloc;
	XLogRecPtr	startpoint;
	TimeLineID	starttli;
	pg_time_t	stamp_time;
	char		strfbuf[128];
	char		xlogfilename[MAXFNAMELEN];
	XLogSegNo	_logSegNo;
	struct stat stat_buf;
	FILE	   *fp;
	StringInfoData labelfbuf;

	backup_started_in_recovery = RecoveryInProgress();

	if (!superuser() && !is_authenticated_user_replication_role())
		ereport(ERROR,
				(errcode(ERRCODE_INSUFFICIENT_PRIVILEGE),
		   errmsg("must be superuser or replication role to run a backup")));

	/*
	 * Currently only non-exclusive backup can be taken during recovery.
	 */
	if (backup_started_in_recovery && exclusive)
		ereport(ERROR,
				(errcode(ERRCODE_OBJECT_NOT_IN_PREREQUISITE_STATE),
				 errmsg("recovery is in progress"),
				 errhint("WAL control functions cannot be executed during recovery.")));

	/*
	 * During recovery, we don't need to check WAL level. Because, if WAL
	 * level is not sufficient, it's impossible to get here during recovery.
	 */
	if (!backup_started_in_recovery && !XLogIsNeeded())
		ereport(ERROR,
				(errcode(ERRCODE_OBJECT_NOT_IN_PREREQUISITE_STATE),
			  errmsg("WAL level not sufficient for making an online backup"),
				 errhint("wal_level must be set to \"archive\" or \"hot_standby\" at server start.")));

	if (strlen(backupidstr) > MAXPGPATH)
		ereport(ERROR,
				(errcode(ERRCODE_INVALID_PARAMETER_VALUE),
				 errmsg("backup label too long (max %d bytes)",
						MAXPGPATH)));

	/*
	 * Mark backup active in shared memory.  We must do full-page WAL writes
	 * during an on-line backup even if not doing so at other times, because
	 * it's quite possible for the backup dump to obtain a "torn" (partially
	 * written) copy of a database page if it reads the page concurrently with
	 * our write to the same page.	This can be fixed as long as the first
	 * write to the page in the WAL sequence is a full-page write. Hence, we
	 * turn on forcePageWrites and then force a CHECKPOINT, to ensure there
	 * are no dirty pages in shared memory that might get dumped while the
	 * backup is in progress without having a corresponding WAL record.  (Once
	 * the backup is complete, we need not force full-page writes anymore,
	 * since we expect that any pages not modified during the backup interval
	 * must have been correctly captured by the backup.)
	 *
	 * Note that forcePageWrites has no effect during an online backup from
	 * the standby.
	 *
	 * We must hold WALInsertLock to change the value of forcePageWrites, to
	 * ensure adequate interlocking against XLogInsert().
	 */
	LWLockAcquire(WALInsertLock, LW_EXCLUSIVE);
	if (exclusive)
	{
		if (XLogCtl->Insert.exclusiveBackup)
		{
			LWLockRelease(WALInsertLock);
			ereport(ERROR,
					(errcode(ERRCODE_OBJECT_NOT_IN_PREREQUISITE_STATE),
					 errmsg("a backup is already in progress"),
					 errhint("Run pg_stop_backup() and try again.")));
		}
		XLogCtl->Insert.exclusiveBackup = true;
	}
	else
		XLogCtl->Insert.nonExclusiveBackups++;
	XLogCtl->Insert.forcePageWrites = true;
	LWLockRelease(WALInsertLock);

	/* Ensure we release forcePageWrites if fail below */
	PG_ENSURE_ERROR_CLEANUP(pg_start_backup_callback, (Datum) BoolGetDatum(exclusive));
	{
		bool		gotUniqueStartpoint = false;

		/*
		 * Force an XLOG file switch before the checkpoint, to ensure that the
		 * WAL segment the checkpoint is written to doesn't contain pages with
		 * old timeline IDs.  That would otherwise happen if you called
		 * pg_start_backup() right after restoring from a PITR archive: the
		 * first WAL segment containing the startup checkpoint has pages in
		 * the beginning with the old timeline ID.	That can cause trouble at
		 * recovery: we won't have a history file covering the old timeline if
		 * pg_xlog directory was not included in the base backup and the WAL
		 * archive was cleared too before starting the backup.
		 *
		 * This also ensures that we have emitted a WAL page header that has
		 * XLP_BKP_REMOVABLE off before we emit the checkpoint record.
		 * Therefore, if a WAL archiver (such as pglesslog) is trying to
		 * compress out removable backup blocks, it won't remove any that
		 * occur after this point.
		 *
		 * During recovery, we skip forcing XLOG file switch, which means that
		 * the backup taken during recovery is not available for the special
		 * recovery case described above.
		 */
		if (!backup_started_in_recovery)
			RequestXLogSwitch();

		do
		{
			bool		checkpointfpw;

			/*
			 * Force a CHECKPOINT.	Aside from being necessary to prevent torn
			 * page problems, this guarantees that two successive backup runs
			 * will have different checkpoint positions and hence different
			 * history file names, even if nothing happened in between.
			 *
			 * During recovery, establish a restartpoint if possible. We use
			 * the last restartpoint as the backup starting checkpoint. This
			 * means that two successive backup runs can have same checkpoint
			 * positions.
			 *
			 * Since the fact that we are executing do_pg_start_backup()
			 * during recovery means that checkpointer is running, we can use
			 * RequestCheckpoint() to establish a restartpoint.
			 *
			 * We use CHECKPOINT_IMMEDIATE only if requested by user (via
			 * passing fast = true).  Otherwise this can take awhile.
			 */
			RequestCheckpoint(CHECKPOINT_FORCE | CHECKPOINT_WAIT |
							  (fast ? CHECKPOINT_IMMEDIATE : 0));

			/*
			 * Now we need to fetch the checkpoint record location, and also
			 * its REDO pointer.  The oldest point in WAL that would be needed
			 * to restore starting from the checkpoint is precisely the REDO
			 * pointer.
			 */
			LWLockAcquire(ControlFileLock, LW_SHARED);
			checkpointloc = ControlFile->checkPoint;
			startpoint = ControlFile->checkPointCopy.redo;
			starttli = ControlFile->checkPointCopy.ThisTimeLineID;
			checkpointfpw = ControlFile->checkPointCopy.fullPageWrites;
			LWLockRelease(ControlFileLock);

			if (backup_started_in_recovery)
			{
				/* use volatile pointer to prevent code rearrangement */
				volatile XLogCtlData *xlogctl = XLogCtl;
				XLogRecPtr	recptr;

				/*
				 * Check to see if all WAL replayed during online backup
				 * (i.e., since last restartpoint used as backup starting
				 * checkpoint) contain full-page writes.
				 */
				SpinLockAcquire(&xlogctl->info_lck);
				recptr = xlogctl->lastFpwDisableRecPtr;
				SpinLockRelease(&xlogctl->info_lck);

				if (!checkpointfpw || startpoint <= recptr)
					ereport(ERROR,
						  (errcode(ERRCODE_OBJECT_NOT_IN_PREREQUISITE_STATE),
						   errmsg("WAL generated with full_page_writes=off was replayed "
								  "since last restartpoint"),
						   errhint("This means that the backup being taken on the standby "
								   "is corrupt and should not be used. "
								   "Enable full_page_writes and run CHECKPOINT on the master, "
								   "and then try an online backup again.")));

				/*
				 * During recovery, since we don't use the end-of-backup WAL
				 * record and don't write the backup history file, the
				 * starting WAL location doesn't need to be unique. This means
				 * that two base backups started at the same time might use
				 * the same checkpoint as starting locations.
				 */
				gotUniqueStartpoint = true;
			}

			/*
			 * If two base backups are started at the same time (in WAL sender
			 * processes), we need to make sure that they use different
			 * checkpoints as starting locations, because we use the starting
			 * WAL location as a unique identifier for the base backup in the
			 * end-of-backup WAL record and when we write the backup history
			 * file. Perhaps it would be better generate a separate unique ID
			 * for each backup instead of forcing another checkpoint, but
			 * taking a checkpoint right after another is not that expensive
			 * either because only few buffers have been dirtied yet.
			 */
			LWLockAcquire(WALInsertLock, LW_SHARED);
			if (XLogCtl->Insert.lastBackupStart < startpoint)
			{
				XLogCtl->Insert.lastBackupStart = startpoint;
				gotUniqueStartpoint = true;
			}
			LWLockRelease(WALInsertLock);
		} while (!gotUniqueStartpoint);

		XLByteToSeg(startpoint, _logSegNo);
		XLogFileName(xlogfilename, ThisTimeLineID, _logSegNo);

		/*
		 * Construct backup label file
		 */
		initStringInfo(&labelfbuf);

		/* Use the log timezone here, not the session timezone */
		stamp_time = (pg_time_t) time(NULL);
		pg_strftime(strfbuf, sizeof(strfbuf),
					"%Y-%m-%d %H:%M:%S %Z",
					pg_localtime(&stamp_time, log_timezone));
		appendStringInfo(&labelfbuf, "START WAL LOCATION: %X/%X (file %s)\n",
						 (uint32) (startpoint >> 32), (uint32) startpoint, xlogfilename);
		appendStringInfo(&labelfbuf, "CHECKPOINT LOCATION: %X/%X\n",
						 (uint32) (checkpointloc >> 32), (uint32) checkpointloc);
		appendStringInfo(&labelfbuf, "BACKUP METHOD: %s\n",
						 exclusive ? "pg_start_backup" : "streamed");
		appendStringInfo(&labelfbuf, "BACKUP FROM: %s\n",
						 backup_started_in_recovery ? "standby" : "master");
		appendStringInfo(&labelfbuf, "START TIME: %s\n", strfbuf);
		appendStringInfo(&labelfbuf, "LABEL: %s\n", backupidstr);

		/*
		 * Okay, write the file, or return its contents to caller.
		 */
		if (exclusive)
		{
			/*
			 * Check for existing backup label --- implies a backup is already
			 * running.  (XXX given that we checked exclusiveBackup above,
			 * maybe it would be OK to just unlink any such label file?)
			 */
			if (stat(BACKUP_LABEL_FILE, &stat_buf) != 0)
			{
				if (errno != ENOENT)
					ereport(ERROR,
							(errcode_for_file_access(),
							 errmsg("could not stat file \"%s\": %m",
									BACKUP_LABEL_FILE)));
			}
			else
				ereport(ERROR,
						(errcode(ERRCODE_OBJECT_NOT_IN_PREREQUISITE_STATE),
						 errmsg("a backup is already in progress"),
						 errhint("If you're sure there is no backup in progress, remove file \"%s\" and try again.",
								 BACKUP_LABEL_FILE)));

			fp = AllocateFile(BACKUP_LABEL_FILE, "w");

			if (!fp)
				ereport(ERROR,
						(errcode_for_file_access(),
						 errmsg("could not create file \"%s\": %m",
								BACKUP_LABEL_FILE)));
			if (fwrite(labelfbuf.data, labelfbuf.len, 1, fp) != 1 ||
				fflush(fp) != 0 ||
				pg_fsync(fileno(fp)) != 0 ||
				ferror(fp) ||
				FreeFile(fp))
				ereport(ERROR,
						(errcode_for_file_access(),
						 errmsg("could not write file \"%s\": %m",
								BACKUP_LABEL_FILE)));
			pfree(labelfbuf.data);
		}
		else
			*labelfile = labelfbuf.data;
	}
	PG_END_ENSURE_ERROR_CLEANUP(pg_start_backup_callback, (Datum) BoolGetDatum(exclusive));

	/*
	 * We're done.  As a convenience, return the starting WAL location.
	 */
	if (starttli_p)
		*starttli_p = starttli;
	return startpoint;
}

/* Error cleanup callback for pg_start_backup */
static void
pg_start_backup_callback(int code, Datum arg)
{
	bool		exclusive = DatumGetBool(arg);

	/* Update backup counters and forcePageWrites on failure */
	LWLockAcquire(WALInsertLock, LW_EXCLUSIVE);
	if (exclusive)
	{
		Assert(XLogCtl->Insert.exclusiveBackup);
		XLogCtl->Insert.exclusiveBackup = false;
	}
	else
	{
		Assert(XLogCtl->Insert.nonExclusiveBackups > 0);
		XLogCtl->Insert.nonExclusiveBackups--;
	}

	if (!XLogCtl->Insert.exclusiveBackup &&
		XLogCtl->Insert.nonExclusiveBackups == 0)
	{
		XLogCtl->Insert.forcePageWrites = false;
	}
	LWLockRelease(WALInsertLock);
}

/*
 * do_pg_stop_backup is the workhorse of the user-visible pg_stop_backup()
 * function.

 * If labelfile is NULL, this stops an exclusive backup. Otherwise this stops
 * the non-exclusive backup specified by 'labelfile'.
 *
 * Returns the last WAL position that must be present to restore from this
 * backup, and the corresponding timeline ID in *stoptli_p.
 */
XLogRecPtr
do_pg_stop_backup(char *labelfile, bool waitforarchive, TimeLineID *stoptli_p)
{
	bool		exclusive = (labelfile == NULL);
	bool		backup_started_in_recovery = false;
	XLogRecPtr	startpoint;
	XLogRecPtr	stoppoint;
	TimeLineID	stoptli;
	XLogRecData rdata;
	pg_time_t	stamp_time;
	char		strfbuf[128];
	char		histfilepath[MAXPGPATH];
	char		startxlogfilename[MAXFNAMELEN];
	char		stopxlogfilename[MAXFNAMELEN];
	char		lastxlogfilename[MAXFNAMELEN];
	char		histfilename[MAXFNAMELEN];
	char		backupfrom[20];
	XLogSegNo	_logSegNo;
	FILE	   *lfp;
	FILE	   *fp;
	char		ch;
	int			seconds_before_warning;
	int			waits = 0;
	bool		reported_waiting = false;
	char	   *remaining;
	char	   *ptr;
	uint32		hi,
				lo;

	backup_started_in_recovery = RecoveryInProgress();

	if (!superuser() && !is_authenticated_user_replication_role())
		ereport(ERROR,
				(errcode(ERRCODE_INSUFFICIENT_PRIVILEGE),
		 (errmsg("must be superuser or replication role to run a backup"))));

	/*
	 * Currently only non-exclusive backup can be taken during recovery.
	 */
	if (backup_started_in_recovery && exclusive)
		ereport(ERROR,
				(errcode(ERRCODE_OBJECT_NOT_IN_PREREQUISITE_STATE),
				 errmsg("recovery is in progress"),
				 errhint("WAL control functions cannot be executed during recovery.")));

	/*
	 * During recovery, we don't need to check WAL level. Because, if WAL
	 * level is not sufficient, it's impossible to get here during recovery.
	 */
	if (!backup_started_in_recovery && !XLogIsNeeded())
		ereport(ERROR,
				(errcode(ERRCODE_OBJECT_NOT_IN_PREREQUISITE_STATE),
			  errmsg("WAL level not sufficient for making an online backup"),
				 errhint("wal_level must be set to \"archive\" or \"hot_standby\" at server start.")));

	/*
	 * OK to update backup counters and forcePageWrites
	 */
	LWLockAcquire(WALInsertLock, LW_EXCLUSIVE);
	if (exclusive)
		XLogCtl->Insert.exclusiveBackup = false;
	else
	{
		/*
		 * The user-visible pg_start/stop_backup() functions that operate on
		 * exclusive backups can be called at any time, but for non-exclusive
		 * backups, it is expected that each do_pg_start_backup() call is
		 * matched by exactly one do_pg_stop_backup() call.
		 */
		Assert(XLogCtl->Insert.nonExclusiveBackups > 0);
		XLogCtl->Insert.nonExclusiveBackups--;
	}

	if (!XLogCtl->Insert.exclusiveBackup &&
		XLogCtl->Insert.nonExclusiveBackups == 0)
	{
		XLogCtl->Insert.forcePageWrites = false;
	}
	LWLockRelease(WALInsertLock);

	if (exclusive)
	{
		/*
		 * Read the existing label file into memory.
		 */
		struct stat statbuf;
		int			r;

		if (stat(BACKUP_LABEL_FILE, &statbuf))
		{
			if (errno != ENOENT)
				ereport(ERROR,
						(errcode_for_file_access(),
						 errmsg("could not stat file \"%s\": %m",
								BACKUP_LABEL_FILE)));
			ereport(ERROR,
					(errcode(ERRCODE_OBJECT_NOT_IN_PREREQUISITE_STATE),
					 errmsg("a backup is not in progress")));
		}

		lfp = AllocateFile(BACKUP_LABEL_FILE, "r");
		if (!lfp)
		{
			ereport(ERROR,
					(errcode_for_file_access(),
					 errmsg("could not read file \"%s\": %m",
							BACKUP_LABEL_FILE)));
		}
		labelfile = palloc(statbuf.st_size + 1);
		r = fread(labelfile, statbuf.st_size, 1, lfp);
		labelfile[statbuf.st_size] = '\0';

		/*
		 * Close and remove the backup label file
		 */
		if (r != 1 || ferror(lfp) || FreeFile(lfp))
			ereport(ERROR,
					(errcode_for_file_access(),
					 errmsg("could not read file \"%s\": %m",
							BACKUP_LABEL_FILE)));
		if (unlink(BACKUP_LABEL_FILE) != 0)
			ereport(ERROR,
					(errcode_for_file_access(),
					 errmsg("could not remove file \"%s\": %m",
							BACKUP_LABEL_FILE)));
	}

	/*
	 * Read and parse the START WAL LOCATION line (this code is pretty crude,
	 * but we are not expecting any variability in the file format).
	 */
	if (sscanf(labelfile, "START WAL LOCATION: %X/%X (file %24s)%c",
			   &hi, &lo, startxlogfilename,
			   &ch) != 4 || ch != '\n')
		ereport(ERROR,
				(errcode(ERRCODE_OBJECT_NOT_IN_PREREQUISITE_STATE),
				 errmsg("invalid data in file \"%s\"", BACKUP_LABEL_FILE)));
	startpoint = ((uint64) hi) << 32 | lo;
	remaining = strchr(labelfile, '\n') + 1;	/* %n is not portable enough */

	/*
	 * Parse the BACKUP FROM line. If we are taking an online backup from the
	 * standby, we confirm that the standby has not been promoted during the
	 * backup.
	 */
	ptr = strstr(remaining, "BACKUP FROM:");
	if (!ptr || sscanf(ptr, "BACKUP FROM: %19s\n", backupfrom) != 1)
		ereport(ERROR,
				(errcode(ERRCODE_OBJECT_NOT_IN_PREREQUISITE_STATE),
				 errmsg("invalid data in file \"%s\"", BACKUP_LABEL_FILE)));
	if (strcmp(backupfrom, "standby") == 0 && !backup_started_in_recovery)
		ereport(ERROR,
				(errcode(ERRCODE_OBJECT_NOT_IN_PREREQUISITE_STATE),
				 errmsg("the standby was promoted during online backup"),
				 errhint("This means that the backup being taken is corrupt "
						 "and should not be used. "
						 "Try taking another online backup.")));

	/*
	 * During recovery, we don't write an end-of-backup record. We assume that
	 * pg_control was backed up last and its minimum recovery point can be
	 * available as the backup end location. Since we don't have an
	 * end-of-backup record, we use the pg_control value to check whether
	 * we've reached the end of backup when starting recovery from this
	 * backup. We have no way of checking if pg_control wasn't backed up last
	 * however.
	 *
	 * We don't force a switch to new WAL file and wait for all the required
	 * files to be archived. This is okay if we use the backup to start the
	 * standby. But, if it's for an archive recovery, to ensure all the
	 * required files are available, a user should wait for them to be
	 * archived, or include them into the backup.
	 *
	 * We return the current minimum recovery point as the backup end
	 * location. Note that it can be greater than the exact backup end
	 * location if the minimum recovery point is updated after the backup of
	 * pg_control. This is harmless for current uses.
	 *
	 * XXX currently a backup history file is for informational and debug
	 * purposes only. It's not essential for an online backup. Furthermore,
	 * even if it's created, it will not be archived during recovery because
	 * an archiver is not invoked. So it doesn't seem worthwhile to write a
	 * backup history file during recovery.
	 */
	if (backup_started_in_recovery)
	{
		/* use volatile pointer to prevent code rearrangement */
		volatile XLogCtlData *xlogctl = XLogCtl;
		XLogRecPtr	recptr;

		/*
		 * Check to see if all WAL replayed during online backup contain
		 * full-page writes.
		 */
		SpinLockAcquire(&xlogctl->info_lck);
		recptr = xlogctl->lastFpwDisableRecPtr;
		SpinLockRelease(&xlogctl->info_lck);

		if (startpoint <= recptr)
			ereport(ERROR,
					(errcode(ERRCODE_OBJECT_NOT_IN_PREREQUISITE_STATE),
			   errmsg("WAL generated with full_page_writes=off was replayed "
					  "during online backup"),
				 errhint("This means that the backup being taken on the standby "
						 "is corrupt and should not be used. "
				 "Enable full_page_writes and run CHECKPOINT on the master, "
						 "and then try an online backup again.")));


		LWLockAcquire(ControlFileLock, LW_SHARED);
		stoppoint = ControlFile->minRecoveryPoint;
		stoptli = ControlFile->minRecoveryPointTLI;
		LWLockRelease(ControlFileLock);

		if (stoptli_p)
			*stoptli_p = stoptli;
		return stoppoint;
	}

	/*
	 * Write the backup-end xlog record
	 */
	rdata.data = (char *) (&startpoint);
	rdata.len = sizeof(startpoint);
	rdata.buffer = InvalidBuffer;
	rdata.next = NULL;
	stoppoint = XLogInsert(RM_XLOG_ID, XLOG_BACKUP_END, &rdata);
	stoptli = ThisTimeLineID;

	/*
	 * Force a switch to a new xlog segment file, so that the backup is valid
	 * as soon as archiver moves out the current segment file.
	 */
	RequestXLogSwitch();

	XLByteToPrevSeg(stoppoint, _logSegNo);
	XLogFileName(stopxlogfilename, ThisTimeLineID, _logSegNo);

	/* Use the log timezone here, not the session timezone */
	stamp_time = (pg_time_t) time(NULL);
	pg_strftime(strfbuf, sizeof(strfbuf),
				"%Y-%m-%d %H:%M:%S %Z",
				pg_localtime(&stamp_time, log_timezone));

	/*
	 * Write the backup history file
	 */
	XLByteToSeg(startpoint, _logSegNo);
	BackupHistoryFilePath(histfilepath, ThisTimeLineID, _logSegNo,
						  (uint32) (startpoint % XLogSegSize));
	fp = AllocateFile(histfilepath, "w");
	if (!fp)
		ereport(ERROR,
				(errcode_for_file_access(),
				 errmsg("could not create file \"%s\": %m",
						histfilepath)));
	fprintf(fp, "START WAL LOCATION: %X/%X (file %s)\n",
			(uint32) (startpoint >> 32), (uint32) startpoint, startxlogfilename);
	fprintf(fp, "STOP WAL LOCATION: %X/%X (file %s)\n",
			(uint32) (stoppoint >> 32), (uint32) stoppoint, stopxlogfilename);
	/* transfer remaining lines from label to history file */
	fprintf(fp, "%s", remaining);
	fprintf(fp, "STOP TIME: %s\n", strfbuf);
	if (fflush(fp) || ferror(fp) || FreeFile(fp))
		ereport(ERROR,
				(errcode_for_file_access(),
				 errmsg("could not write file \"%s\": %m",
						histfilepath)));

	/*
	 * Clean out any no-longer-needed history files.  As a side effect, this
	 * will post a .ready file for the newly created history file, notifying
	 * the archiver that history file may be archived immediately.
	 */
	CleanupBackupHistory();

	/*
	 * If archiving is enabled, wait for all the required WAL files to be
	 * archived before returning. If archiving isn't enabled, the required WAL
	 * needs to be transported via streaming replication (hopefully with
	 * wal_keep_segments set high enough), or some more exotic mechanism like
	 * polling and copying files from pg_xlog with script. We have no
	 * knowledge of those mechanisms, so it's up to the user to ensure that he
	 * gets all the required WAL.
	 *
	 * We wait until both the last WAL file filled during backup and the
	 * history file have been archived, and assume that the alphabetic sorting
	 * property of the WAL files ensures any earlier WAL files are safely
	 * archived as well.
	 *
	 * We wait forever, since archive_command is supposed to work and we
	 * assume the admin wanted his backup to work completely. If you don't
	 * wish to wait, you can set statement_timeout.  Also, some notices are
	 * issued to clue in anyone who might be doing this interactively.
	 */
	if (waitforarchive && XLogArchivingActive())
	{
		XLByteToPrevSeg(stoppoint, _logSegNo);
		XLogFileName(lastxlogfilename, ThisTimeLineID, _logSegNo);

		XLByteToSeg(startpoint, _logSegNo);
		BackupHistoryFileName(histfilename, ThisTimeLineID, _logSegNo,
							  (uint32) (startpoint % XLogSegSize));

		seconds_before_warning = 60;
		waits = 0;

		while (XLogArchiveIsBusy(lastxlogfilename) ||
			   XLogArchiveIsBusy(histfilename))
		{
			CHECK_FOR_INTERRUPTS();

			if (!reported_waiting && waits > 5)
			{
				ereport(NOTICE,
						(errmsg("pg_stop_backup cleanup done, waiting for required WAL segments to be archived")));
				reported_waiting = true;
			}

			pg_usleep(1000000L);

			if (++waits >= seconds_before_warning)
			{
				seconds_before_warning *= 2;	/* This wraps in >10 years... */
				ereport(WARNING,
						(errmsg("pg_stop_backup still waiting for all required WAL segments to be archived (%d seconds elapsed)",
								waits),
						 errhint("Check that your archive_command is executing properly.  "
								 "pg_stop_backup can be canceled safely, "
								 "but the database backup will not be usable without all the WAL segments.")));
			}
		}

		ereport(NOTICE,
				(errmsg("pg_stop_backup complete, all required WAL segments have been archived")));
	}
	else if (waitforarchive)
		ereport(NOTICE,
				(errmsg("WAL archiving is not enabled; you must ensure that all required WAL segments are copied through other means to complete the backup")));

	/*
	 * We're done.  As a convenience, return the ending WAL location.
	 */
	if (stoptli_p)
		*stoptli_p = stoptli;
	return stoppoint;
}


/*
 * do_pg_abort_backup: abort a running backup
 *
 * This does just the most basic steps of do_pg_stop_backup(), by taking the
 * system out of backup mode, thus making it a lot more safe to call from
 * an error handler.
 *
 * NB: This is only for aborting a non-exclusive backup that doesn't write
 * backup_label. A backup started with pg_stop_backup() needs to be finished
 * with pg_stop_backup().
 */
void
do_pg_abort_backup(void)
{
	LWLockAcquire(WALInsertLock, LW_EXCLUSIVE);
	Assert(XLogCtl->Insert.nonExclusiveBackups > 0);
	XLogCtl->Insert.nonExclusiveBackups--;

	if (!XLogCtl->Insert.exclusiveBackup &&
		XLogCtl->Insert.nonExclusiveBackups == 0)
	{
		XLogCtl->Insert.forcePageWrites = false;
	}
	LWLockRelease(WALInsertLock);
}

/*
 * Get latest redo apply position.
 *
 * Exported to allow WALReceiver to read the pointer directly.
 */
XLogRecPtr
GetXLogReplayRecPtr(TimeLineID *replayTLI)
{
	/* use volatile pointer to prevent code rearrangement */
	volatile XLogCtlData *xlogctl = XLogCtl;
	XLogRecPtr	recptr;
	TimeLineID	tli;

	SpinLockAcquire(&xlogctl->info_lck);
	recptr = xlogctl->lastReplayedEndRecPtr;
	tli = xlogctl->lastReplayedTLI;
	SpinLockRelease(&xlogctl->info_lck);

	if (replayTLI)
		*replayTLI = tli;
	return recptr;
}

/*
 * Get latest WAL insert pointer
 */
XLogRecPtr
GetXLogInsertRecPtr(void)
{
	XLogCtlInsert *Insert = &XLogCtl->Insert;
	XLogRecPtr	current_recptr;

	LWLockAcquire(WALInsertLock, LW_SHARED);
	INSERT_RECPTR(current_recptr, Insert, Insert->curridx);
	LWLockRelease(WALInsertLock);

	return current_recptr;
}

/*
 * Get latest WAL write pointer
 */
XLogRecPtr
GetXLogWriteRecPtr(void)
{
	{
		/* use volatile pointer to prevent code rearrangement */
		volatile XLogCtlData *xlogctl = XLogCtl;

		SpinLockAcquire(&xlogctl->info_lck);
		LogwrtResult = xlogctl->LogwrtResult;
		SpinLockRelease(&xlogctl->info_lck);
	}

	return LogwrtResult.Write;
}

/*
 * Returns the redo pointer of the last checkpoint or restartpoint. This is
 * the oldest point in WAL that we still need, if we have to restart recovery.
 */
void
GetOldestRestartPoint(XLogRecPtr *oldrecptr, TimeLineID *oldtli)
{
	LWLockAcquire(ControlFileLock, LW_SHARED);
	*oldrecptr = ControlFile->checkPointCopy.redo;
	*oldtli = ControlFile->checkPointCopy.ThisTimeLineID;
	LWLockRelease(ControlFileLock);
}

/*
 * read_backup_label: check to see if a backup_label file is present
 *
 * If we see a backup_label during recovery, we assume that we are recovering
 * from a backup dump file, and we therefore roll forward from the checkpoint
 * identified by the label file, NOT what pg_control says.	This avoids the
 * problem that pg_control might have been archived one or more checkpoints
 * later than the start of the dump, and so if we rely on it as the start
 * point, we will fail to restore a consistent database state.
 *
 * Returns TRUE if a backup_label was found (and fills the checkpoint
 * location and its REDO location into *checkPointLoc and RedoStartLSN,
 * respectively); returns FALSE if not. If this backup_label came from a
 * streamed backup, *backupEndRequired is set to TRUE. If this backup_label
 * was created during recovery, *backupFromStandby is set to TRUE.
 */
static bool
read_backup_label(XLogRecPtr *checkPointLoc, bool *backupEndRequired,
				  bool *backupFromStandby)
{
	char		startxlogfilename[MAXFNAMELEN];
	TimeLineID	tli;
	FILE	   *lfp;
	char		ch;
	char		backuptype[20];
	char		backupfrom[20];
	uint32		hi,
				lo;

	*backupEndRequired = false;
	*backupFromStandby = false;

	/*
	 * See if label file is present
	 */
	lfp = AllocateFile(BACKUP_LABEL_FILE, "r");
	if (!lfp)
	{
		if (errno != ENOENT)
			ereport(FATAL,
					(errcode_for_file_access(),
					 errmsg("could not read file \"%s\": %m",
							BACKUP_LABEL_FILE)));
		return false;			/* it's not there, all is fine */
	}

	/*
	 * Read and parse the START WAL LOCATION and CHECKPOINT lines (this code
	 * is pretty crude, but we are not expecting any variability in the file
	 * format).
	 */
	if (fscanf(lfp, "START WAL LOCATION: %X/%X (file %08X%16s)%c",
			   &hi, &lo, &tli, startxlogfilename, &ch) != 5 || ch != '\n')
		ereport(FATAL,
				(errcode(ERRCODE_OBJECT_NOT_IN_PREREQUISITE_STATE),
				 errmsg("invalid data in file \"%s\"", BACKUP_LABEL_FILE)));
	RedoStartLSN = ((uint64) hi) << 32 | lo;
	if (fscanf(lfp, "CHECKPOINT LOCATION: %X/%X%c",
			   &hi, &lo, &ch) != 3 || ch != '\n')
		ereport(FATAL,
				(errcode(ERRCODE_OBJECT_NOT_IN_PREREQUISITE_STATE),
				 errmsg("invalid data in file \"%s\"", BACKUP_LABEL_FILE)));
	*checkPointLoc = ((uint64) hi) << 32 | lo;

	/*
	 * BACKUP METHOD and BACKUP FROM lines are new in 9.2. We can't restore
	 * from an older backup anyway, but since the information on it is not
	 * strictly required, don't error out if it's missing for some reason.
	 */
	if (fscanf(lfp, "BACKUP METHOD: %19s\n", backuptype) == 1)
	{
		if (strcmp(backuptype, "streamed") == 0)
			*backupEndRequired = true;
	}

	if (fscanf(lfp, "BACKUP FROM: %19s\n", backupfrom) == 1)
	{
		if (strcmp(backupfrom, "standby") == 0)
			*backupFromStandby = true;
	}

	if (ferror(lfp) || FreeFile(lfp))
		ereport(FATAL,
				(errcode_for_file_access(),
				 errmsg("could not read file \"%s\": %m",
						BACKUP_LABEL_FILE)));

	return true;
}

/*
 * Error context callback for errors occurring during rm_redo().
 */
static void
rm_redo_error_callback(void *arg)
{
	XLogRecord *record = (XLogRecord *) arg;
	StringInfoData buf;

	initStringInfo(&buf);
	RmgrTable[record->xl_rmid].rm_desc(&buf,
									   record->xl_info,
									   XLogRecGetData(record));

	/* don't bother emitting empty description */
	if (buf.len > 0)
		errcontext("xlog redo %s", buf.data);

	pfree(buf.data);
}

/*
 * BackupInProgress: check if online backup mode is active
 *
 * This is done by checking for existence of the "backup_label" file.
 */
bool
BackupInProgress(void)
{
	struct stat stat_buf;

	return (stat(BACKUP_LABEL_FILE, &stat_buf) == 0);
}

/*
 * CancelBackup: rename the "backup_label" file to cancel backup mode
 *
 * If the "backup_label" file exists, it will be renamed to "backup_label.old".
 * Note that this will render an online backup in progress useless.
 * To correctly finish an online backup, pg_stop_backup must be called.
 */
void
CancelBackup(void)
{
	struct stat stat_buf;

	/* if the file is not there, return */
	if (stat(BACKUP_LABEL_FILE, &stat_buf) < 0)
		return;

	/* remove leftover file from previously canceled backup if it exists */
	unlink(BACKUP_LABEL_OLD);

	if (rename(BACKUP_LABEL_FILE, BACKUP_LABEL_OLD) == 0)
	{
		ereport(LOG,
				(errmsg("online backup mode canceled"),
				 errdetail("\"%s\" was renamed to \"%s\".",
						   BACKUP_LABEL_FILE, BACKUP_LABEL_OLD)));
	}
	else
	{
		ereport(WARNING,
				(errcode_for_file_access(),
				 errmsg("online backup mode was not canceled"),
				 errdetail("Could not rename \"%s\" to \"%s\": %m.",
						   BACKUP_LABEL_FILE, BACKUP_LABEL_OLD)));
	}
}

/*
 * Read the XLOG page containing RecPtr into readBuf (if not read already).
 * Returns number of bytes read, if the page is read successfully, or -1
 * in case of errors.  When errors occur, they are ereport'ed, but only
 * if they have not been previously reported.
 *
 * This is responsible for restoring files from archive as needed, as well
 * as for waiting for the requested WAL record to arrive in standby mode.
 *
 * 'emode' specifies the log level used for reporting "file not found" or
 * "end of WAL" situations in archive recovery, or in standby mode when a
 * trigger file is found. If set to WARNING or below, XLogPageRead() returns
 * false in those situations, on higher log levels the ereport() won't
 * return.
 *
 * In standby mode, if after a successful return of XLogPageRead() the
 * caller finds the record it's interested in to be broken, it should
 * ereport the error with the level determined by
 * emode_for_corrupt_record(), and then set lastSourceFailed
 * and call XLogPageRead() again with the same arguments. This lets
 * XLogPageRead() to try fetching the record from another source, or to
 * sleep and retry.
 */
static int
XLogPageRead(XLogReaderState *xlogreader, XLogRecPtr targetPagePtr, int reqLen,
			 XLogRecPtr targetRecPtr, char *readBuf, TimeLineID *readTLI)
{
	XLogPageReadPrivate *private =
		(XLogPageReadPrivate *) xlogreader->private_data;
	int			emode = private->emode;
	uint32		targetPageOff;
	XLogSegNo	targetSegNo PG_USED_FOR_ASSERTS_ONLY;

	XLByteToSeg(targetPagePtr, targetSegNo);
	targetPageOff = targetPagePtr % XLogSegSize;

	/*
	 * See if we need to switch to a new segment because the requested record
	 * is not in the currently open one.
	 */
	if (readFile >= 0 && !XLByteInSeg(targetPagePtr, readSegNo))
	{
		/*
		 * Request a restartpoint if we've replayed too much xlog since the
		 * last one.
		 */
<<<<<<< HEAD
		if (standby_mode && bgwriterLaunched)
=======
		if (StandbyModeRequested && bgwriterLaunched)
>>>>>>> c8056592
		{
			if (XLogCheckpointNeeded(readSegNo))
			{
				(void) GetRedoRecPtr();
				if (XLogCheckpointNeeded(readSegNo))
					RequestCheckpoint(CHECKPOINT_CAUSE_XLOG);
			}
		}

		close(readFile);
		readFile = -1;
		readSource = 0;
	}

	XLByteToSeg(targetPagePtr, readSegNo);

retry:
	/* See if we need to retrieve more data */
	if (readFile < 0 ||
		(readSource == XLOG_FROM_STREAM &&
		 receivedUpto < targetPagePtr + reqLen))
	{
<<<<<<< HEAD
		if (standby_mode)
=======
		if (!WaitForWALToBecomeAvailable(targetPagePtr + reqLen,
										 private->randAccess,
										 private->fetching_ckpt,
										 targetRecPtr))
>>>>>>> c8056592
		{
			if (readFile >= 0)
				close(readFile);
			readFile = -1;
			readLen = 0;
			readSource = 0;

			return -1;
		}
	}

	/*
	 * At this point, we have the right segment open and if we're streaming we
	 * know the requested record is in it.
	 */
	Assert(readFile != -1);

	/*
	 * If the current segment is being streamed from master, calculate how
	 * much of the current page we have received already. We know the
	 * requested record has been received, but this is for the benefit of
	 * future calls, to allow quick exit at the top of this function.
	 */
	if (readSource == XLOG_FROM_STREAM)
	{
		if (((targetPagePtr) / XLOG_BLCKSZ) != (receivedUpto / XLOG_BLCKSZ))
			readLen = XLOG_BLCKSZ;
		else
			readLen = receivedUpto % XLogSegSize - targetPageOff;
	}
	else
		readLen = XLOG_BLCKSZ;

	/* Read the requested page */
	readOff = targetPageOff;
	if (lseek(readFile, (off_t) readOff, SEEK_SET) < 0)
	{
		char fname[MAXFNAMELEN];

		XLogFileName(fname, curFileTLI, readSegNo);
		ereport(emode_for_corrupt_record(emode, targetPagePtr + reqLen),
				(errcode_for_file_access(),
		 errmsg("could not seek in log segment %s to offset %u: %m",
						fname, readOff)));
		goto next_record_is_invalid;
	}

	if (read(readFile, readBuf, XLOG_BLCKSZ) != XLOG_BLCKSZ)
	{
		char fname[MAXFNAMELEN];

		XLogFileName(fname, curFileTLI, readSegNo);
		ereport(emode_for_corrupt_record(emode, targetPagePtr + reqLen),
				(errcode_for_file_access(),
		 errmsg("could not read from log segment %s, offset %u: %m",
						fname, readOff)));
		goto next_record_is_invalid;
	}

	Assert(targetSegNo == readSegNo);
	Assert(targetPageOff == readOff);
	Assert(reqLen <= readLen);

	*readTLI = curFileTLI;
	return readLen;

next_record_is_invalid:
	lastSourceFailed = true;

	if (readFile >= 0)
		close(readFile);
	readFile = -1;
	readLen = 0;
	readSource = 0;

	/* In standby-mode, keep trying */
	if (standby_mode)
		goto retry;
	else
		return -1;
}

/*
 * Open the WAL segment containing WAL position 'RecPtr'.
 *
 * The segment can be fetched via restore_command, or via walreceiver having
 * streamed the record, or it can already be present in pg_xlog. Checking
 * pg_xlog is mainly for crash recovery, but it will be polled in standby mode
 * too, in case someone copies a new segment directly to pg_xlog. That is not
 * documented or recommended, though.
 *
 * If 'fetching_ckpt' is true, we're fetching a checkpoint record, and should
 * prepare to read WAL starting from RedoStartLSN after this.
 *
 * 'RecPtr' might not point to the beginning of the record we're interested
 * in, it might also point to the page or segment header. In that case,
 * 'tliRecPtr' is the position of the WAL record we're interested in. It is
 * used to decide which timeline to stream the requested WAL from.
 *
 * If the the record is not immediately available, the function returns false
 * if we're not in standby mode. In standby mode, waits for it to become
 * available.
 *
 * When the requested record becomes available, the function opens the file
 * containing it (if not open already), and returns true. When end of standby
 * mode is triggered by the user, and there is no more WAL available, returns
 * false.
 */
static bool
WaitForWALToBecomeAvailable(XLogRecPtr RecPtr, bool randAccess,
							bool fetching_ckpt, XLogRecPtr tliRecPtr)
{
	static pg_time_t last_fail_time = 0;
	pg_time_t now;

	/*-------
	 * Standby mode is implemented by a state machine:
	 *
	 * 1. Read from archive	(XLOG_FROM_ARCHIVE)
	 * 2. Read from pg_xlog (XLOG_FROM_PG_XLOG)
	 * 3. Check trigger file
	 * 4. Read from primary server via walreceiver (XLOG_FROM_STREAM)
	 * 5. Rescan timelines
	 * 6. Sleep 5 seconds, and loop back to 1.
	 *
	 * Failure to read from the current source advances the state machine to
	 * the next state. In addition, successfully reading a file from pg_xlog
	 * moves the state machine from state 2 back to state 1 (we always prefer
	 * files in the archive over files in pg_xlog).
	 *
	 * 'currentSource' indicates the current state. There are no currentSource
	 * values for "check trigger", "rescan timelines", and "sleep" states,
	 * those actions are taken when reading from the previous source fails, as
	 * part of advancing to the next state.
	 *-------
	 */
	if (!InArchiveRecovery)
		currentSource = XLOG_FROM_PG_XLOG;
	else if (currentSource == 0)
		currentSource = XLOG_FROM_ARCHIVE;

	for (;;)
	{
		int		oldSource = currentSource;

		/*
		 * First check if we failed to read from the current source, and
		 * advance the state machine if so. The failure to read might've
		 * happened outside this function, e.g when a CRC check fails on a
		 * record, or within this loop.
		 */
		if (lastSourceFailed)
		{
			switch (currentSource)
			{
				case XLOG_FROM_ARCHIVE:
					currentSource = XLOG_FROM_PG_XLOG;
					break;

				case XLOG_FROM_PG_XLOG:
					/*
					 * Check to see if the trigger file exists. Note that we do
					 * this only after failure, so when you create the trigger
					 * file, we still finish replaying as much as we can from
					 * archive and pg_xlog before failover.
					 */
					if (StandbyMode && CheckForStandbyTrigger())
					{
						ShutdownWalRcv();
						return false;
					}

					/*
					 * Not in standby mode, and we've now tried the archive and
					 * pg_xlog.
					 */
					if (!StandbyMode)
						return false;

					/*
					 * If primary_conninfo is set, launch walreceiver to try to
					 * stream the missing WAL.
					 *
					 * If fetching_ckpt is TRUE, RecPtr points to the initial
					 * checkpoint location. In that case, we use RedoStartLSN
					 * as the streaming start position instead of RecPtr, so
					 * that when we later jump backwards to start redo at
					 * RedoStartLSN, we will have the logs streamed already.
					 */
					if (primary_conninfo[0])
					{
						XLogRecPtr ptr;
						TimeLineID tli;

						if (fetching_ckpt)
						{
							ptr = RedoStartLSN;
							tli = ControlFile->checkPointCopy.ThisTimeLineID;
						}
						else
						{
							ptr = RecPtr;
							tli = tliOfPointInHistory(tliRecPtr, expectedTLEs);

							if (curFileTLI > 0 && tli < curFileTLI)
								elog(ERROR, "according to history file, WAL location %X/%X belongs to timeline %u, but previous recovered WAL file came from timeline %u",
									 (uint32) (ptr >> 32), (uint32) ptr,
									 tli, curFileTLI);
						}
						curFileTLI = tli;
						RequestXLogStreaming(curFileTLI, ptr);
					}
					/*
					 * Move to XLOG_FROM_STREAM state in either case. We'll get
					 * immediate failure if we didn't launch walreceiver, and
					 * move on to the next state.
					 */
					currentSource = XLOG_FROM_STREAM;
					break;

				case XLOG_FROM_STREAM:
					/*
					 * Failure while streaming. Most likely, we got here because
					 * streaming replication was terminated, or promotion was
					 * triggered. But we also get here if we find an invalid
					 * record in the WAL streamed from master, in which case
					 * something is seriously wrong. There's little chance that
					 * the problem will just go away, but PANIC is not good for
					 * availability either, especially in hot standby mode. So,
					 * we treat that the same as disconnection, and retry from
					 * archive/pg_xlog again. The WAL in the archive should be
					 * identical to what was streamed, so it's unlikely that it
					 * helps, but one can hope...
					 */
					/*
					 * Before we leave XLOG_FROM_STREAM state, make sure that
					 * walreceiver is not active, so that it won't overwrite
					 * WAL that we restore from archive.
					 */
					if (WalRcvStreaming())
						ShutdownWalRcv();

					/*
					 * Before we sleep, re-scan for possible new timelines if
					 * we were requested to recover to the latest timeline.
					 */
					if (recoveryTargetIsLatest)
					{
						if (rescanLatestTimeLine())
						{
							currentSource = XLOG_FROM_ARCHIVE;
							break;
						}
					}

					/*
					 * XLOG_FROM_STREAM is the last state in our state machine,
					 * so we've exhausted all the options for obtaining the
					 * requested WAL. We're going to loop back and retry from
					 * the archive, but if it hasn't been long since last
					 * attempt, sleep 5 seconds to avoid busy-waiting.
					 */
					now = (pg_time_t) time(NULL);
					if ((now - last_fail_time) < 5)
					{
						pg_usleep(1000000L * (5 - (now - last_fail_time)));
						now = (pg_time_t) time(NULL);
					}
					last_fail_time = now;
					currentSource = XLOG_FROM_ARCHIVE;
					break;

				default:
					elog(ERROR, "unexpected WAL source %d", currentSource);
			}
		}
		else if (currentSource == XLOG_FROM_PG_XLOG)
		{
			/*
			 * We just successfully read a file in pg_xlog. We prefer files
			 * in the archive over ones in pg_xlog, so try the next file
			 * again from the archive first.
			 */
			if (InArchiveRecovery)
				currentSource = XLOG_FROM_ARCHIVE;
		}

		if (currentSource != oldSource)
			elog(DEBUG2, "switched WAL source from %s to %s after %s",
				 xlogSourceNames[oldSource], xlogSourceNames[currentSource],
				 lastSourceFailed ? "failure" : "success");

		/*
		 * We've now handled possible failure. Try to read from the chosen
		 * source.
		 */
		lastSourceFailed = false;

		switch (currentSource)
		{
			case XLOG_FROM_ARCHIVE:
			case XLOG_FROM_PG_XLOG:
				/* Close any old file we might have open. */
				if (readFile >= 0)
				{
					close(readFile);
					readFile = -1;
				}
				/* Reset curFileTLI if random fetch. */
				if (randAccess)
					curFileTLI = 0;

				/*
				 * Try to restore the file from archive, or read an existing
				 * file from pg_xlog.
				 */
				readFile = XLogFileReadAnyTLI(readSegNo, DEBUG2, currentSource);
				if (readFile >= 0)
					return true;	/* success! */

				/*
				 * Nope, not found in archive or pg_xlog.
				 */
				lastSourceFailed = true;
				break;

			case XLOG_FROM_STREAM:
			{
				bool		havedata;

				/*
				 * Check if WAL receiver is still active.
				 */
				if (!WalRcvStreaming())
				{
					lastSourceFailed = true;
					break;
				}

				/*
				 * Walreceiver is active, so see if new data has arrived.
				 *
				 * We only advance XLogReceiptTime when we obtain fresh WAL
				 * from walreceiver and observe that we had already processed
				 * everything before the most recent "chunk" that it flushed to
				 * disk.  In steady state where we are keeping up with the
				 * incoming data, XLogReceiptTime will be updated on each cycle.
				 * When we are behind, XLogReceiptTime will not advance, so the
				 * grace time allotted to conflicting queries will decrease.
				 */
				if (RecPtr < receivedUpto)
					havedata = true;
				else
				{
					XLogRecPtr	latestChunkStart;

					receivedUpto = GetWalRcvWriteRecPtr(&latestChunkStart, &receiveTLI);
					if (RecPtr < receivedUpto && receiveTLI == curFileTLI)
					{
						havedata = true;
						if (latestChunkStart <= RecPtr)
						{
							XLogReceiptTime = GetCurrentTimestamp();
							SetCurrentChunkStartTime(XLogReceiptTime);
						}
					}
					else
						havedata = false;
				}
				if (havedata)
				{
					/*
					 * Great, streamed far enough.  Open the file if it's not
					 * open already.  Also read the timeline history file if
					 * we haven't initialized timeline history yet; it should
					 * be streamed over and present in pg_xlog by now.  Use
					 * XLOG_FROM_STREAM so that source info is set correctly
					 * and XLogReceiptTime isn't changed.
					 */
					if (readFile < 0)
					{
						if (!expectedTLEs)
							expectedTLEs = readTimeLineHistory(receiveTLI);
						readFile = XLogFileRead(readSegNo, PANIC,
												receiveTLI,
												XLOG_FROM_STREAM, false);
						Assert(readFile >= 0);
					}
					else
					{
						/* just make sure source info is correct... */
						readSource = XLOG_FROM_STREAM;
						XLogReceiptSource = XLOG_FROM_STREAM;
						return true;
					}
					break;
				}

				/*
				 * Data not here yet. Check for trigger, then wait for
				 * walreceiver to wake us up when new WAL arrives.
				 */
				if (CheckForStandbyTrigger())
				{
					/*
					 * Note that we don't "return false" immediately here.
					 * After being triggered, we still want to replay all the
					 * WAL that was already streamed. It's in pg_xlog now, so
					 * we just treat this as a failure, and the state machine
					 * will move on to replay the streamed WAL from pg_xlog,
					 * and then recheck the trigger and exit replay.
					 */
					lastSourceFailed = true;
					break;
				}

				/*
				 * Wait for more WAL to arrive. Time out after 5 seconds, like
				 * when polling the archive, to react to a trigger file
				 * promptly.
				 */
				WaitLatch(&XLogCtl->recoveryWakeupLatch,
						  WL_LATCH_SET | WL_TIMEOUT,
						  5000L);
				ResetLatch(&XLogCtl->recoveryWakeupLatch);
				break;
			}

			default:
				elog(ERROR, "unexpected WAL source %d", currentSource);
		}

		/*
		 * This possibly-long loop needs to handle interrupts of startup
		 * process.
		 */
		HandleStartupProcInterrupts();
	} while (StandbyMode);

	return false;
}

/*
 * Determine what log level should be used to report a corrupt WAL record
 * in the current WAL page, previously read by XLogPageRead().
 *
 * 'emode' is the error mode that would be used to report a file-not-found
 * or legitimate end-of-WAL situation.	 Generally, we use it as-is, but if
 * we're retrying the exact same record that we've tried previously, only
 * complain the first time to keep the noise down.	However, we only do when
 * reading from pg_xlog, because we don't expect any invalid records in archive
 * or in records streamed from master. Files in the archive should be complete,
 * and we should never hit the end of WAL because we stop and wait for more WAL
 * to arrive before replaying it.
 *
 * NOTE: This function remembers the RecPtr value it was last called with,
 * to suppress repeated messages about the same record. Only call this when
 * you are about to ereport(), or you might cause a later message to be
 * erroneously suppressed.
 */
static int
emode_for_corrupt_record(int emode, XLogRecPtr RecPtr)
{
	static XLogRecPtr lastComplaint = 0;

	if (readSource == XLOG_FROM_PG_XLOG && emode == LOG)
	{
		if (RecPtr == lastComplaint)
			emode = DEBUG1;
		else
			lastComplaint = RecPtr;
	}
	return emode;
}

/*
 * Check to see whether the user-specified trigger file exists and whether a
 * promote request has arrived.  If either condition holds, return true.
 */
static bool
CheckForStandbyTrigger(void)
{
	struct stat stat_buf;
	static bool triggered = false;

	if (triggered)
		return true;

	if (IsPromoteTriggered())
	{
		/*
		 * In 9.1 and 9.2 the postmaster unlinked the promote file
		 * inside the signal handler. We now leave the file in place
		 * and let the Startup process do the unlink. This allows
		 * Startup to know whether we're doing fast or normal
		 * promotion. Fast promotion takes precedence.
		 */
		if (stat(FAST_PROMOTE_SIGNAL_FILE, &stat_buf) == 0)
		{
			unlink(FAST_PROMOTE_SIGNAL_FILE);
			unlink(PROMOTE_SIGNAL_FILE);
			fast_promote = true;
		}
		else if (stat(PROMOTE_SIGNAL_FILE, &stat_buf) == 0)
		{
			unlink(PROMOTE_SIGNAL_FILE);
			fast_promote = false;
		}

		/*
		 * We only look for fast promote via the pg_ctl promote option.
		 * It would be possible to extend trigger file support for the
		 * fast promotion option but that wouldn't be backwards compatible
		 * anyway and we're looking to focus further work on the promote
		 * option as the right way to signal end of recovery.
		 */
		if (fast_promote)
			ereport(LOG,
				(errmsg("received fast promote request")));
		else
			ereport(LOG,
				(errmsg("received promote request")));

		ResetPromoteTriggered();
		triggered = true;
		return true;
	}

	if (!trigger_file[0])
		return false;

	if (stat(trigger_file, &stat_buf) == 0)
	{
		ereport(LOG,
				(errmsg("trigger file found: %s", trigger_file)));
		unlink(trigger_file);
		triggered = true;
		return true;
	}
	return false;
}

/*
 * Check to see if a promote request has arrived. Should be
 * called by postmaster after receiving SIGUSR1.
 */
bool
CheckPromoteSignal(void)
{
	struct stat stat_buf;

	if (stat(PROMOTE_SIGNAL_FILE, &stat_buf) == 0 ||
		stat(FAST_PROMOTE_SIGNAL_FILE, &stat_buf) == 0)
		return true;

	return false;
}

/*
 * Wake up startup process to replay newly arrived WAL, or to notice that
 * failover has been requested.
 */
void
WakeupRecovery(void)
{
	SetLatch(&XLogCtl->recoveryWakeupLatch);
}

/*
 * Update the WalWriterSleeping flag.
 */
void
SetWalWriterSleeping(bool sleeping)
{
	/* use volatile pointer to prevent code rearrangement */
	volatile XLogCtlData *xlogctl = XLogCtl;

	SpinLockAcquire(&xlogctl->info_lck);
	xlogctl->WalWriterSleeping = sleeping;
	SpinLockRelease(&xlogctl->info_lck);
}<|MERGE_RESOLUTION|>--- conflicted
+++ resolved
@@ -220,31 +220,6 @@
 /* Was the last xlog file restored from archive, or local? */
 static bool restoredFromArchive = false;
 
-<<<<<<< HEAD
-=======
-/* options taken from recovery.conf for archive recovery */
-char *recoveryRestoreCommand = NULL;
-static char *recoveryEndCommand = NULL;
-static char *archiveCleanupCommand = NULL;
-static RecoveryTargetType recoveryTarget = RECOVERY_TARGET_UNSET;
-static bool recoveryTargetInclusive = true;
-static bool recoveryPauseAtTarget = true;
-static TransactionId recoveryTargetXid;
-static TimestampTz recoveryTargetTime;
-static char *recoveryTargetName;
-
-/* options taken from recovery.conf for XLOG streaming */
-static bool StandbyModeRequested = false;
-static char *PrimaryConnInfo = NULL;
-static char *TriggerFile = NULL;
-
-/* are we currently in standby mode? */
-bool StandbyMode = false;
-
-/* whether request for fast promotion has been made yet */
-static bool fast_promote = false;
-
->>>>>>> c8056592
 /* if recoveryStopsHere returns true, it saves actual stop xid/time/name here */
 static RecoveryTargetType recoveryStopTarget;
 static TransactionId recoveryStopXid;
@@ -3292,10 +3267,6 @@
 							offset)));
 			record = NULL;
 		}
-<<<<<<< HEAD
-	} while (standby_mode && record == NULL && !CheckForStandbyTrigger());
-=======
->>>>>>> c8056592
 
 		if (record)
 		{
@@ -3361,7 +3332,7 @@
 			else
 				return NULL;
 		}
-	}
+	} while (standby_mode && record == NULL && !CheckForStandbyTrigger());
 }
 
 /*
@@ -4159,169 +4130,7 @@
 	/* Check for compulsory parameters */
 	if (standby_mode)
 	{
-<<<<<<< HEAD
 		if (!restore_command[0] && !primary_conninfo[0])
-=======
-		if (strcmp(item->name, "restore_command") == 0)
-		{
-			recoveryRestoreCommand = pstrdup(item->value);
-			ereport(DEBUG2,
-					(errmsg_internal("restore_command = '%s'",
-									 recoveryRestoreCommand)));
-		}
-		else if (strcmp(item->name, "recovery_end_command") == 0)
-		{
-			recoveryEndCommand = pstrdup(item->value);
-			ereport(DEBUG2,
-					(errmsg_internal("recovery_end_command = '%s'",
-									 recoveryEndCommand)));
-		}
-		else if (strcmp(item->name, "archive_cleanup_command") == 0)
-		{
-			archiveCleanupCommand = pstrdup(item->value);
-			ereport(DEBUG2,
-					(errmsg_internal("archive_cleanup_command = '%s'",
-									 archiveCleanupCommand)));
-		}
-		else if (strcmp(item->name, "pause_at_recovery_target") == 0)
-		{
-			if (!parse_bool(item->value, &recoveryPauseAtTarget))
-				ereport(ERROR,
-						(errcode(ERRCODE_INVALID_PARAMETER_VALUE),
-						 errmsg("parameter \"%s\" requires a Boolean value", "pause_at_recovery_target")));
-			ereport(DEBUG2,
-					(errmsg_internal("pause_at_recovery_target = '%s'",
-									 item->value)));
-		}
-		else if (strcmp(item->name, "recovery_target_timeline") == 0)
-		{
-			rtliGiven = true;
-			if (strcmp(item->value, "latest") == 0)
-				rtli = 0;
-			else
-			{
-				errno = 0;
-				rtli = (TimeLineID) strtoul(item->value, NULL, 0);
-				if (errno == EINVAL || errno == ERANGE)
-					ereport(FATAL,
-							(errmsg("recovery_target_timeline is not a valid number: \"%s\"",
-									item->value)));
-			}
-			if (rtli)
-				ereport(DEBUG2,
-				   (errmsg_internal("recovery_target_timeline = %u", rtli)));
-			else
-				ereport(DEBUG2,
-					 (errmsg_internal("recovery_target_timeline = latest")));
-		}
-		else if (strcmp(item->name, "recovery_target_xid") == 0)
-		{
-			errno = 0;
-			recoveryTargetXid = (TransactionId) strtoul(item->value, NULL, 0);
-			if (errno == EINVAL || errno == ERANGE)
-				ereport(FATAL,
-				 (errmsg("recovery_target_xid is not a valid number: \"%s\"",
-						 item->value)));
-			ereport(DEBUG2,
-					(errmsg_internal("recovery_target_xid = %u",
-									 recoveryTargetXid)));
-			recoveryTarget = RECOVERY_TARGET_XID;
-		}
-		else if (strcmp(item->name, "recovery_target_time") == 0)
-		{
-			/*
-			 * if recovery_target_xid or recovery_target_name specified, then
-			 * this overrides recovery_target_time
-			 */
-			if (recoveryTarget == RECOVERY_TARGET_XID ||
-				recoveryTarget == RECOVERY_TARGET_NAME)
-				continue;
-			recoveryTarget = RECOVERY_TARGET_TIME;
-
-			/*
-			 * Convert the time string given by the user to TimestampTz form.
-			 */
-			recoveryTargetTime =
-				DatumGetTimestampTz(DirectFunctionCall3(timestamptz_in,
-												CStringGetDatum(item->value),
-												ObjectIdGetDatum(InvalidOid),
-														Int32GetDatum(-1)));
-			ereport(DEBUG2,
-					(errmsg_internal("recovery_target_time = '%s'",
-								   timestamptz_to_str(recoveryTargetTime))));
-		}
-		else if (strcmp(item->name, "recovery_target_name") == 0)
-		{
-			/*
-			 * if recovery_target_xid specified, then this overrides
-			 * recovery_target_name
-			 */
-			if (recoveryTarget == RECOVERY_TARGET_XID)
-				continue;
-			recoveryTarget = RECOVERY_TARGET_NAME;
-
-			recoveryTargetName = pstrdup(item->value);
-			if (strlen(recoveryTargetName) >= MAXFNAMELEN)
-				ereport(FATAL,
-						(errcode(ERRCODE_INVALID_PARAMETER_VALUE),
-						 errmsg("recovery_target_name is too long (maximum %d characters)",
-								MAXFNAMELEN - 1)));
-
-			ereport(DEBUG2,
-					(errmsg_internal("recovery_target_name = '%s'",
-									 recoveryTargetName)));
-		}
-		else if (strcmp(item->name, "recovery_target_inclusive") == 0)
-		{
-			/*
-			 * does nothing if a recovery_target is not also set
-			 */
-			if (!parse_bool(item->value, &recoveryTargetInclusive))
-				ereport(ERROR,
-						(errcode(ERRCODE_INVALID_PARAMETER_VALUE),
-						 errmsg("parameter \"%s\" requires a Boolean value",
-								"recovery_target_inclusive")));
-			ereport(DEBUG2,
-					(errmsg_internal("recovery_target_inclusive = %s",
-									 item->value)));
-		}
-		else if (strcmp(item->name, "standby_mode") == 0)
-		{
-			if (!parse_bool(item->value, &StandbyModeRequested))
-				ereport(ERROR,
-						(errcode(ERRCODE_INVALID_PARAMETER_VALUE),
-						 errmsg("parameter \"%s\" requires a Boolean value",
-								"standby_mode")));
-			ereport(DEBUG2,
-					(errmsg_internal("standby_mode = '%s'", item->value)));
-		}
-		else if (strcmp(item->name, "primary_conninfo") == 0)
-		{
-			PrimaryConnInfo = pstrdup(item->value);
-			ereport(DEBUG2,
-					(errmsg_internal("primary_conninfo = '%s'",
-									 PrimaryConnInfo)));
-		}
-		else if (strcmp(item->name, "trigger_file") == 0)
-		{
-			TriggerFile = pstrdup(item->value);
-			ereport(DEBUG2,
-					(errmsg_internal("trigger_file = '%s'",
-									 TriggerFile)));
-		}
-		else
-			ereport(FATAL,
-					(errmsg("unrecognized recovery parameter \"%s\"",
-							item->name)));
-	}
-
-	/*
-	 * Check for compulsory parameters
-	 */
-	if (StandbyModeRequested)
-	{
-		if (PrimaryConnInfo == NULL && recoveryRestoreCommand == NULL)
->>>>>>> c8056592
 			ereport(WARNING,
 					(errmsg("Neither primary_conninfo nor restore_command specified"),
 					 errhint("The database server will regularly poll the pg_xlog subdirectory to check for files placed there.")));
@@ -4345,16 +4154,7 @@
 	 */
 	if (strcmp(recovery_target_timeline_string, "") != 0)
 	{
-<<<<<<< HEAD
 		if (recovery_target_timeline)
-=======
-		/*
-		 * Temporarily set InArchiveRecovery, so that existsTimeLineHistory
-		 * or findNewestTimeLine below will check the archive.
-		 */
-		InArchiveRecovery = true;
-		if (rtli)
->>>>>>> c8056592
 		{
 			/* Timeline 1 does not have a history file, all else should */
 			if (recovery_target_timeline != 1 &&
@@ -4928,11 +4728,7 @@
 
 	if (ArchiveRecoveryRequested)
 	{
-<<<<<<< HEAD
 		if (standby_mode)
-=======
-		if (StandbyModeRequested)
->>>>>>> c8056592
 			ereport(LOG,
 					(errmsg("entering standby mode")));
 		else if (recovery_target == RECOVERY_TARGET_XID)
@@ -4972,11 +4768,7 @@
 	 * Take ownership of the wakeup latch if we're going to sleep during
 	 * recovery.
 	 */
-<<<<<<< HEAD
 	if (standby_mode)
-=======
-	if (StandbyModeRequested)
->>>>>>> c8056592
 		OwnLatch(&XLogCtl->recoveryWakeupLatch);
 
 	/* Set up XLOG reader facility */
@@ -5721,11 +5513,7 @@
 	 * We don't need the latch anymore. It's not strictly necessary to disown
 	 * it, but let's do it for the sake of tidiness.
 	 */
-<<<<<<< HEAD
 	if (standby_mode)
-=======
-	if (StandbyModeRequested)
->>>>>>> c8056592
 		DisownLatch(&XLogCtl->recoveryWakeupLatch);
 
 	/*
@@ -9244,11 +9032,7 @@
 		 * Request a restartpoint if we've replayed too much xlog since the
 		 * last one.
 		 */
-<<<<<<< HEAD
 		if (standby_mode && bgwriterLaunched)
-=======
-		if (StandbyModeRequested && bgwriterLaunched)
->>>>>>> c8056592
 		{
 			if (XLogCheckpointNeeded(readSegNo))
 			{
@@ -9271,14 +9055,10 @@
 		(readSource == XLOG_FROM_STREAM &&
 		 receivedUpto < targetPagePtr + reqLen))
 	{
-<<<<<<< HEAD
-		if (standby_mode)
-=======
 		if (!WaitForWALToBecomeAvailable(targetPagePtr + reqLen,
 										 private->randAccess,
 										 private->fetching_ckpt,
 										 targetRecPtr))
->>>>>>> c8056592
 		{
 			if (readFile >= 0)
 				close(readFile);
